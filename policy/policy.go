--- conflicted
+++ resolved
@@ -49,22 +49,16 @@
 		},
 		common.Route{
 			Method:          "DELETE",
-<<<<<<< HEAD
-			Pattern:         policiesPath + "/{policyID}",
-			Handler:         policy.deletePolicy,
-			MakeMessage:     nil,
-=======
-			Pattern:         "/policies",
+			Pattern:         policiesPath,
 			Handler:         policy.deletePolicyHandler,
 			MakeMessage:     func() interface{} { return &common.Policy{} },
 			UseRequestToken: false,
 		},
 		common.Route{
 			Method:          "DELETE",
-			Pattern:         "/policies/{policyID}",
+			Pattern:         policiesPath + "/{policyID}",
 			Handler:         policy.deletePolicyHandler,
 			MakeMessage:     func() interface{} { return &common.Policy{} },
->>>>>>> bb5876ff
 			UseRequestToken: false,
 		},
 		common.Route{
@@ -76,7 +70,7 @@
 		},
 		common.Route{
 			Method:          "GET",
-			Pattern:         "/policies/{policyID}",
+			Pattern:         policiesPath + "/{policyID}",
 			Handler:         policy.getPolicy,
 			MakeMessage:     nil,
 			UseRequestToken: false,
