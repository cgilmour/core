// Copyright (c) 2016 Pani Networks
// All Rights Reserved.
//
// Licensed under the Apache License, Version 2.0 (the "License"); you may
// not use this file except in compliance with the License. You may obtain
// a copy of the License at
//
// http://www.apache.org/licenses/LICENSE-2.0
//
// Unless required by applicable law or agreed to in writing, software
// distributed under the License is distributed on an "AS IS" BASIS, WITHOUT
// WARRANTIES OR CONDITIONS OF ANY KIND, either express or implied. See the
// License for the specific language governing permissions and limitations
// under the License.
package policy

import (
	"encoding/json"

	_ "github.com/go-sql-driver/mysql"
	"github.com/romana/core/common"
	"log"
	"time"
)

type policyStore struct {
	common.DbStore
}

func (policyStore *policyStore) addPolicy(policyDoc *common.Policy) error {
	json, err := json.Marshal(policyDoc)
	policyDb := &PolicyDb{}
	policyDb.Policy = string(json)
	db := policyStore.DbStore.Db
	db.Create(policyDb)
	err = common.GetDbErrors(db)
	if err != nil {
		return err
	}
	db.NewRecord(*policyDb)
	err = common.GetDbErrors(db)
	if err != nil {
		return err
	}
	policyDoc.ID = policyDb.ID
	log.Printf("addPolicy(): Stored %s with ID %d", policyDoc.Name, policyDb.ID)
	return nil
}

func (policyStore *policyStore) listPolicies() ([]common.Policy, error) {
	var policyDb []PolicyDb
	var policies []common.Policy
	db := policyStore.DbStore.Db.Find(&policyDb)
	err := common.GetDbErrors(db)
	if err != nil {
		return policies, err
	}
	policies = make([]common.Policy, len(policyDb))
	for i, p := range policyDb {
		json.Unmarshal([]byte(p.Policy), &policies[i])
		policies[i].ID = p.ID
	}
	return policies, err
}

func (policyStore *policyStore) getPolicy(id uint64, markedDeleted bool) (common.Policy, error) {
	policyDbEntry := PolicyDb{}
	policyDoc := common.Policy{}
	log.Printf("Looking up policy with id = %v (deleted: %v)", id, markedDeleted)
	var err error
	if markedDeleted {
		db := policyStore.DbStore.Db.Unscoped().First(&policyDbEntry, "id = ?", id)
		err = common.GetDbErrors(db)
	} else {
		db := policyStore.DbStore.Db.First(&policyDbEntry, "id = ?", id)
		err = common.GetDbErrors(db)
	}
	if err != nil {
		return policyDoc, err
	}
	log.Printf("Found %v, unmarshaling %s", policyDbEntry, policyDbEntry.Policy)
	err = json.Unmarshal([]byte(policyDbEntry.Policy), &policyDoc)
	policyDoc.ID = policyDbEntry.ID
	return policyDoc, err
}

// inactivatePolicy marks policy as inactive. This is done
// upon receiving a DELETE request but before distributing
// this request to agents.
func (policyStore *policyStore) inactivatePolicy(id uint64) error {
	policyDb := &PolicyDb{}
	db := policyStore.DbStore.Db
	db = db.Where("id = ?", id).Delete(policyDb)
	err := common.GetDbErrors(db)
	if err != nil {
		return err
	}
	return nil
}

func (policyStore *policyStore) deletePolicy(id uint64) error {
	policyDb := &PolicyDb{}
	db := policyStore.DbStore.Db
	db = db.Unscoped().Where("id = ?", id).Delete(policyDb)
	err := common.GetDbErrors(db)
	if err != nil {
		return err
	}
	return nil
}

// CreateSchemaPostProcess implements CreateSchemaPostProcess method of
// Service interface.
func (policyStore *policyStore) CreateSchemaPostProcess() error {
	return nil
}

// policyDb represents how common.Policy is stored in the database.
// For now to keep it simple, it will not be fully normalized --
// we will just keep an ID and policy document as JSON
type PolicyDb struct {
	ID uint64 `sql:"AUTO_INCREMENT"`
	// Policy document as JSON
<<<<<<< HEAD
	Policy string `sql:"type:TEXT"`
=======
	Policy string `gorm:"type:varchar(8192)"`
>>>>>>> 37c4d8bc
	// DeletedAt is for using soft delete functionality
	// from http://jinzhu.me/gorm/curd.html#delete
	DeletedAt *time.Time
	//	Comment string `gorm:"type:varchar(8192)"`
}

// Name specifies a nicer-looking table name.
func (PolicyDb) TableName() string {
	return "policies"
}

// Entities implements Entities method of
// Service interface.
func (policyStore *policyStore) Entities() []interface{} {
	retval := make([]interface{}, 1)
	retval[0] = &PolicyDb{}
	return retval
}<|MERGE_RESOLUTION|>--- conflicted
+++ resolved
@@ -121,11 +121,7 @@
 type PolicyDb struct {
 	ID uint64 `sql:"AUTO_INCREMENT"`
 	// Policy document as JSON
-<<<<<<< HEAD
-	Policy string `sql:"type:TEXT"`
-=======
 	Policy string `gorm:"type:varchar(8192)"`
->>>>>>> 37c4d8bc
 	// DeletedAt is for using soft delete functionality
 	// from http://jinzhu.me/gorm/curd.html#delete
 	DeletedAt *time.Time
