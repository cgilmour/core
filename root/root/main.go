--- conflicted
+++ resolved
@@ -29,16 +29,11 @@
 	configFileName := flag.String("c", "", "Configuration file")
 	version := flag.Bool("version", false, "Build Information.")
 	flag.Parse()
-<<<<<<< HEAD
-	svcInfo,  err := root.Run(*configFileName)
-=======
-
 	if *version {
 		fmt.Println(common.BuildInfo())
 		return
 	}
-	channel, _, err := root.Run(*configFileName)
->>>>>>> 5cf4bc91
+	svcInfo, err := root.Run(*configFileName)
 	if err != nil {
 		panic(err)
 	}
