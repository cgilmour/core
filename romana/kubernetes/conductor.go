--- conflicted
+++ resolved
@@ -23,32 +23,24 @@
 // per-namespace goroutines when needed.
 func (l *kubeListener) manageResources(ns Event, terminators map[string]chan Done, out chan Event) {
 	uid := ns.Object.Metadata.Uid
-	log.Printf("kubeListener: manageResources(): Received event %s", ns.Type)
+	glog.Infof("kubeListener: manageResources(): Received event %s", ns.Type)
 	if ns.Type == KubeEventAdded {
-		log.Printf("kubeListener: manageResources(): ADDED event for %s (%s)", uid, ns.Object.Metadata.Name)
+		glog.Infof("kubeListener: manageResources(): ADDED event for %s (%s)", uid, ns.Object.Metadata.Name)
 
 		if _, ok := terminators[uid]; ok {
-<<<<<<< HEAD
-			glog.Infoln("Received ADDED event for uid that is already known, ignoring ", uid)
-=======
-			log.Printf("kubeListener: manageResources(): Received ADDED event for uid %s that is already known, ignoring ", uid)
->>>>>>> 5b8ca969
+			glog.Infoln("kubeListener: manageResources(): Received ADDED event for uid %s that is already known, ignoring ", uid)
 			return
 		}
 		done := make(chan Done)
 		terminators[uid] = done
 
-		 go ProducePolicies(out, terminators[uid], ns.Object.Metadata.Name, l)
+		go ProducePolicies(out, terminators[uid], ns.Object.Metadata.Name, l)
 	} else if ns.Type == KubeEventDeleted {
 		if _, ok := terminators[uid]; !ok {
-<<<<<<< HEAD
-			glog.Infoln("Received DELETED event for uid that is not known, ignoring ", uid)
-=======
-			log.Printf("kubeListener: manageResources(): Received DELETED event for uid %s that is not known, ignoring ", uid)
->>>>>>> 5b8ca969
+			glog.Infoln("kubeListener: manageResources(): Received DELETED event for uid %s that is not known, ignoring ", uid)
 			return
 		}
-		log.Printf("kubeListener: manageResources(): DELETED event for %s", uid)
+		glog.Infof("kubeListener: manageResources(): DELETED event for %s", uid)
 
 		// Send shutdown signal to the goroutine that handles given namespace.
 		close(terminators[uid])
@@ -68,7 +60,7 @@
 			delete(l.lastEventPerNamespace, uid)
 		}
 	} else {
-		log.Printf("kubeListener: manageResources(): Unknown event.")
+		glog.Infof("kubeListener: manageResources(): Unknown event.")
 	}
 }
 
@@ -84,18 +76,18 @@
 
 	ns := Event{}
 	out := make(chan Event, l.namespaceBufferSize)
-	log.Printf("kubeListener: conductor(): entered with in: %v, done: %v", in, done)
+	glog.Infof("kubeListener: conductor(): entered with in: %v, done: %v", in, done)
 	go func() {
 		for {
 			select {
 			case ns = <-in:
-				log.Printf("kubeListener: conductor(): calling manageResources")
+				glog.Infof("kubeListener: conductor(): calling manageResources")
 				l.manageResources(ns, terminators, out)
 				// ADDED, DELETED events for namespace handled here
-				log.Printf("kubeListener: conductor(): calling handle on %+v", ns)
+				glog.Infof("kubeListener: conductor(): calling handle on %+v", ns)
 				ns.handle(l)
 			case <-done:
-				log.Printf("kubeListener: conductor(): got done on %v", done)
+				glog.Infof("kubeListener: conductor(): got done on %v", done)
 				return
 			}
 		}
