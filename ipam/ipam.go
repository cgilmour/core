// Copyright (c) 2015 Pani Networks
// All Rights Reserved.
//
// Licensed under the Apache License, Version 2.0 (the "License"); you may
// not use this file except in compliance with the License. You may obtain
// a copy of the License at
//
// http://www.apache.org/licenses/LICENSE-2.0
//
// Unless required by applicable law or agreed to in writing, software
//  distributed under the License is distributed on an "AS IS" BASIS, WITHOUT
// WARRANTIES OR CONDITIONS OF ANY KIND, either express or implied. See the
// License for the specific language governing permissions and limitations
// under the License.

package ipam

import (
	"errors"
	"fmt"
	"github.com/romana/core/common"
	"github.com/romana/core/tenant"
	"log"
	"net"
	"strings"
)

// IPAM service
type IPAMSvc struct {
	config common.ServiceConfig
	store  ipamStore
	dc     common.Datacenter
}

const (
	infoListPath = "/info"
)

// Provides Routes
func (ipam *IPAMSvc) Routes() common.Routes {
	routes := common.Routes{
		common.Route{
			"POST",
			"/vms",
			ipam.addVm,
			func() interface{} {
				return &Vm{}
			},
		},
		common.Route{
			"GET",
			"/allocateIpByName",
			ipam.legacyAllocateIpByName,
			nil,
		},
	}
	return routes
}

// handleHost handles request for a specific host's info
func (ipam *IPAMSvc) legacyAllocateIpByName(input interface{}, ctx common.RestContext) (interface{}, error) {
	log.Printf("LEgacy 1\n")
	tenantName := ctx.QueryVariables["tenantName"][0]
	segmentName := ctx.QueryVariables["segmentName"][0]
	hostName := ctx.QueryVariables["hostName"][0]
	names := ctx.QueryVariables["instanceName"]
	name := "VM"
	if len(names) > 0 {
		name = names[0]
	}
	vm := Vm{}
	vm.Name = name

	client, err := common.NewRestClient("", common.GetRestClientConfig(ipam.config))
	if err != nil {
		return nil, err
	}
	// Get host info from topology service
	topoUrl, err := client.GetServiceUrl(ipam.config.Common.Api.RootServiceUrl, "topology")
	if err != nil {
		return nil, err
	}

	index := common.IndexResponse{}
	err = client.Get(topoUrl, &index)
	if err != nil {
		return nil, err
	}

	hostsUrl := index.Links.FindByRel("host-list")
	var hosts []common.HostMessage

	err = client.Get(hostsUrl, &hosts)
	if err != nil {
		return nil, err
	}

	found := false
	for i := range hosts {
		if hosts[i].Name == hostName {
			found = true
			vm.HostId = hosts[i].Id
			break
		}
	}
	if !found {
		msg := fmt.Sprintf("Host with name %s not found", hostName)
		log.Printf(msg)
		return nil, errors.New(msg)
	}
	log.Printf("Host name %s has ID %s", hostName, vm.HostId)

	tenantSvcUrl, err := client.GetServiceUrl(ipam.config.Common.Api.RootServiceUrl, "tenant")
	if err != nil {
		return nil, err
	}

	// TODO follow links once tenant service supports it. For now...

	tenantsUrl := fmt.Sprintf("%s/tenants", tenantSvcUrl)
	var tenants []tenant.Tenant
	err = client.Get(tenantsUrl, &tenants)
	if err != nil {
		return nil, err
	}
	found = false
	var i int
	for i = range tenants {
		if tenants[i].Name == tenantName {
			found = true
			vm.TenantId = fmt.Sprintf("%d", tenants[i].Id)
			log.Printf("IPAM: Tenant name %s has ID %s, original %d\n", tenantName, vm.TenantId, tenants[i].Id)
			break
		}
	}
	if !found {
		return nil, errors.New("Tenant with name " + tenantName + " not found")
	}
	log.Printf("IPAM: Tenant name %s has ID %s, original %d\n", tenantName, vm.TenantId, tenants[i].Id)

	segmentsUrl := fmt.Sprintf("/tenants/%s/segments", vm.TenantId)
	var segments []tenant.Segment
	err = client.Get(segmentsUrl, &segments)
	if err != nil {
		return nil, err
	}
	found = false
	for _, s := range segments {
		if s.Name == segmentName {
			found = true
			vm.SegmentId = fmt.Sprintf("%d", s.Id)
			break
		}
	}
	if !found {
		return nil, errors.New("Segment with name " + hostName + " not found")
	}
	log.Printf("Sement name %s has ID %s", segmentName, vm.SegmentId)

	return ipam.addVm(&vm, ctx)
}

// handleHost handles request for a specific host's info
func (ipam *IPAMSvc) addVm(input interface{}, ctx common.RestContext) (interface{}, error) {
	vm := input.(*Vm)
	err := ipam.store.addVm(ipam.dc.EndpointSpaceBits, vm)
	if err != nil {
		return nil, err
	}
	client, err := common.NewRestClient("", common.GetRestClientConfig(ipam.config))
	if err != nil {
		return nil, err
	}
	// Get host info from topology service
	topoUrl, err := client.GetServiceUrl(ipam.config.Common.Api.RootServiceUrl, "topology")
	if err != nil {
		return nil, err
	}

	index := common.IndexResponse{}
	err = client.Get(topoUrl, &index)
	if err != nil {
		return nil, err
	}

	hostsUrl := index.Links.FindByRel("host-list")
	host := common.HostMessage{}

	hostInfoUrl := fmt.Sprintf("%s/%s", hostsUrl, vm.HostId)

	err = client.Get(hostInfoUrl, &host)

	if err != nil {
		return nil, err
	}

	tenantUrl, err := client.GetServiceUrl(ipam.config.Common.Api.RootServiceUrl, "tenant")
	if err != nil {
		return nil, err
	}

	// TODO follow links once tenant service supports it. For now...

	t := &tenant.Tenant{}
	tenantsUrl := fmt.Sprintf("%s/tenants/%s", tenantUrl, vm.TenantId)
	log.Printf("IPAM calling %s\n", tenantsUrl)
	err = client.Get(tenantsUrl, t)
	if err != nil {
		return nil, err
	}
	log.Printf("IPAM received tenant %s ID %d\n", t.Name, t.Id)

	segmentUrl := fmt.Sprintf("/tenants/%s/segments/%s", vm.TenantId, vm.SegmentId)
	log.Printf("IPAM calling %s\n", segmentUrl)
	segment := &tenant.Segment{}
	err = client.Get(segmentUrl, segment)
	if err != nil {
		return nil, err
	}

	log.Printf("Constructing IP from Host IP %s, Tenant %d, Segment %d", host.RomanaIp, t.Seq, segment.Seq)

	vmBits := 32 - ipam.dc.PrefixBits - ipam.dc.PortBits - ipam.dc.TenantBits - ipam.dc.SegmentBits - ipam.dc.EndpointSpaceBits
	segmentBitShift := vmBits
	prefixBitShift := 32 - ipam.dc.PrefixBits
	tenantBitShift := segmentBitShift + ipam.dc.SegmentBits
	//	hostBitShift := tenantBitShift + ipam.dc.TenantBits
	log.Printf("Parsing Romana IP address of host %s: %s\n", host.Name, host.RomanaIp)
	hostIp, _, err := net.ParseCIDR(host.RomanaIp)
	if err != nil {
		return nil, err
	}
	hostIpInt := common.IPv4ToInt(hostIp)
	vmIpInt := (ipam.dc.Prefix << prefixBitShift) | hostIpInt | (t.Seq << tenantBitShift) | (segment.Seq << segmentBitShift) | vm.EffectiveSeq
	vmIpIp := common.IntToIPv4(vmIpInt)
	log.Printf("Constructing (%d << %d) | %d | (%d << %d) | ( %d << %d ) | %d=%s\n", ipam.dc.Prefix, prefixBitShift, hostIpInt, t.Seq, tenantBitShift, segment.Seq, segmentBitShift, vm.EffectiveSeq, vmIpIp.String())

	vm.Ip = vmIpIp.String()

	return vm, nil

}

// Name provides name of this service.
func (ipam *IPAMSvc) Name() string {
	return "ipam"
}

// Backing store
type ipamStore interface {
	validateConnectionInformation() error
	connect() error
	createSchema(overwrite bool) error
	setConfig(config map[string]interface{}) error
	// TODO use ptr
	addVm(stride uint, vm *Vm) error
}

// SetConfig implements SetConfig function of the Service interface.
// Returns an error if cannot connect to the data store
func (ipam *IPAMSvc) SetConfig(config common.ServiceConfig) error {
	// TODO this is a copy-paste of topology service, to refactor
	log.Println(config)
	ipam.config = config
	storeConfig := config.ServiceSpecific["store"].(map[string]interface{})
	storeType := strings.ToLower(storeConfig["type"].(string))
	switch storeType {
	case "mysql":
		ipam.store = &mysqlStore{}

	case "mock":
		ipam.store = &mockStore{}

	default:
		return errors.New("Unknown store type: " + storeType)
	}
	log.Printf("IPAM port: %s", config.Common.Api.Port)
	return ipam.store.setConfig(storeConfig)
}

func (ipam *IPAMSvc) createSchema(overwrite bool) error {
	return ipam.store.createSchema(overwrite)
}

// Runs IPAM service
<<<<<<< HEAD
func Run(rootServiceUrl string) (chan common.ServiceMessage, string, error) {
	client, err := common.NewRestClient(rootServiceUrl, common.GetDefaultRestClientConfig())
=======
func Run(rootServiceUrl string) (*common.RestServiceInfo, error) {
	client, err := common.NewRestClient(rootServiceUrl, common.DefaultRestTimeout)
>>>>>>> d5c6901b
	if err != nil {
		return nil, err
	}
	ipam := &IPAMSvc{}
	config, err := client.GetServiceConfig(rootServiceUrl, ipam)
	if err != nil {
		return nil, err
	}
	return common.InitializeService(ipam, *config)

}

func (ipam *IPAMSvc) Initialize() error {

	log.Println("Entering ipam.Initialize()")
	err := ipam.store.connect()
	if err != nil {
		return err
	}

	client, err := common.NewRestClient("", common.GetDefaultRestClientConfig())
	if err != nil {
		return err
	}

	topologyURL, err := client.GetServiceUrl(ipam.config.Common.Api.RootServiceUrl, "topology")
	if err != nil {
		return err
	}

	index := common.IndexResponse{}
	err = client.Get(topologyURL, &index)
	if err != nil {
		return err
	}

	dcURL := index.Links.FindByRel("datacenter")
	dc := common.Datacenter{}
	log.Printf("IPAM received datacenter information from topology service: %s\n", dc)
	err = client.Get(dcURL, &dc)
	if err != nil {
		return err
	}
	// TODO should this always be queried?
	ipam.dc = dc
	return nil
}

// Runs topology service
func CreateSchema(rootServiceUrl string, overwrite bool) error {
	log.Println("In CreateSchema(", rootServiceUrl, ",", overwrite, ")")
	ipamSvc := &IPAMSvc{}

	client, err := common.NewRestClient("", common.GetDefaultRestClientConfig())
	if err != nil {
		return err
	}

	config, err := client.GetServiceConfig(rootServiceUrl, ipamSvc)
	if err != nil {
		return err
	}

	err = ipamSvc.SetConfig(*config)
	if err != nil {
		return err
	}
	return ipamSvc.store.createSchema(overwrite)
}<|MERGE_RESOLUTION|>--- conflicted
+++ resolved
@@ -283,13 +283,8 @@
 }
 
 // Runs IPAM service
-<<<<<<< HEAD
-func Run(rootServiceUrl string) (chan common.ServiceMessage, string, error) {
-	client, err := common.NewRestClient(rootServiceUrl, common.GetDefaultRestClientConfig())
-=======
 func Run(rootServiceUrl string) (*common.RestServiceInfo, error) {
 	client, err := common.NewRestClient(rootServiceUrl, common.DefaultRestTimeout)
->>>>>>> d5c6901b
 	if err != nil {
 		return nil, err
 	}
