--- conflicted
+++ resolved
@@ -16,12 +16,9 @@
 package ipam
 
 import (
-//	"database/sql"
-<<<<<<< HEAD
-"log"
+	//	"database/sql"
 	"github.com/romana/core/common"
-=======
->>>>>>> 044ec132
+	"log"
 )
 
 type Vm struct {
