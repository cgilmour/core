--- conflicted
+++ resolved
@@ -64,12 +64,6 @@
 		log.Printf(errMsg)
 		return Endpoint{}, common.NewError500(errors.New(errMsg))
 	}
-
-<<<<<<< HEAD
-// ipamStore is a backing store for IPAM service.
-type ipamStore struct {
-	common.DbStore
-=======
 	tx = tx.Model(Endpoint{}).Where("ip = ?", ip).Update("in_use", false)
 	err := common.MakeMultiError(tx.GetErrors())
 	if err != nil {
@@ -78,7 +72,6 @@
 	}
 	tx.Commit()
 	return results[0], nil
->>>>>>> c5aa0dc1
 }
 
 // addEndpoint allocates an IP address and stores it in the
@@ -86,19 +79,7 @@
 func (ipamStore *ipamStore) addEndpoint(endpoint *Endpoint, upToEndpointIpInt uint64, stride uint) error {
 	var err error
 	tx := ipamStore.DbStore.Db.Begin()
-<<<<<<< HEAD
-	// TODO
-	// JB: Isn't "Db" and therefore "Db.Begin()" really a lower-level 
-	// implementation detail? Should users of DbStore need to know this? 
-	// What if at some point we replace this with a NoSQL store, where we won't have gorm?
-	// Maybe DbStore itself should offer 'begin', 'end', 'commit', whatever, so that it can 
-	// effectively hide those lower level implementation choices?
-	// GG: I agree but the functionality does not exactly map well to RDBMS backing store 
-	// and hiding it neatly doesn't work - yet.
-	row := tx.Model(IpamVm{}).Where("host_id = ? AND segment_id = ?", vm.HostId, vm.SegmentId).Select("IFNULL(MAX(seq),-1)+1").Row()
-	row.Scan(&vm.Seq)
-	log.Printf("New sequence is %d\n", vm.Seq)
-=======
+
 	hostId := endpoint.HostId
 	endpoint.InUse = true
 	tenantId := endpoint.TenantId
@@ -136,7 +117,6 @@
 	log.Printf("maxseq: %v", seq)
 
 	endpoint.Seq = uint64(seq.Int64)
->>>>>>> c5aa0dc1
 
 	log.Printf("New sequence is %d\n", endpoint.Seq)
 
