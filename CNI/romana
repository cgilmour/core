--- conflicted
+++ resolved
@@ -149,11 +149,7 @@
 	SEGMENT=$( $KUBECTL $KUBEARGS get pod $POD -o json | jq -r 'if .metadata.labels["segment"] then .metadata.labels["segment"] else empty end')
 	[[ $SEGMENT ]] || SEGMENT="default"
 	log "--- SEGMENT = $SEGMENT ---"
-<<<<<<< HEAD
 	NODE=$( $KUBECTL $KUBEARGS get pod "$POD" -o json | jq -r '.spec.nodeName')
-=======
-	NODE=$( $KUBECTL $KUBEARGS get pods -o json | jq -r --arg podName "$POD" '.items[] | select(.metadata.name==$podName) | .spec.nodeName')
->>>>>>> d896c340
 	log "--- NODE = $NODE ---"
 	NS_ISOLATION="off"
 	# The metadata value for isolation is now a JSON object. Since we ask kubectl to give us namespace data in JSON, we need two steps to extract it.
