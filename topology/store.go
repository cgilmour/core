// Copyright (c) 2015 Pani Networks
// All Rights Reserved.
//
// Licensed under the Apache License, Version 2.0 (the "License"); you may
// not use this file except in compliance with the License. You may obtain
// a copy of the License at
//
// http://www.apache.org/licenses/LICENSE-2.0
//
// Unless required by applicable law or agreed to in writing, software
//  distributed under the License is distributed on an "AS IS" BASIS, WITHOUT
// WARRANTIES OR CONDITIONS OF ANY KIND, either express or implied. See the
// License for the specific language governing permissions and limitations
// under the License.
package topology

import (
	
	"github.com/romana/core/common"
)

type Host struct {
<<<<<<< HEAD
	Id        uint64 `sql:"AUTO_INCREMENT" json:"id"`
=======
	Id        uint64 `sql:"AUTO_INCREMENT"`
>>>>>>> 26610012
	Name      string `json:"name"`
	Ip        string `json:"ip"`
	RomanaIp  string `json:"romana_ip"`
	AgentPort uint64 `json:"agent_port"`
<<<<<<< HEAD
=======
	//	tor         *Tor
>>>>>>> 26610012
}

type Tor struct {
	Id         uint64 `sql:"AUTO_INCREMENT"`
	datacenter *common.Datacenter
}<|MERGE_RESOLUTION|>--- conflicted
+++ resolved
@@ -20,19 +20,12 @@
 )
 
 type Host struct {
-<<<<<<< HEAD
 	Id        uint64 `sql:"AUTO_INCREMENT" json:"id"`
-=======
-	Id        uint64 `sql:"AUTO_INCREMENT"`
->>>>>>> 26610012
 	Name      string `json:"name"`
 	Ip        string `json:"ip"`
 	RomanaIp  string `json:"romana_ip"`
 	AgentPort uint64 `json:"agent_port"`
-<<<<<<< HEAD
-=======
 	//	tor         *Tor
->>>>>>> 26610012
 }
 
 type Tor struct {
