// Copyright (c) 2016 Pani Networks
// All Rights Reserved.
//
// Licensed under the Apache License, Version 2.0 (the "License"); you may
// not use this file except in compliance with the License. You may obtain
// a copy of the License at
//
//   http://www.apache.org/licenses/LICENSE-2.0
//
// Unless required by applicable law or agreed to in writing, software
//  distributed under the License is distributed on an "AS IS" BASIS, WITHOUT
// WARRANTIES OR CONDITIONS OF ANY KIND, either express or implied. See the
// License for the specific language governing permissions and limitations
// under the License.

// Test
package topology

import (
	"fmt"
	"github.com/go-check/check"
	"github.com/romana/core/common"
	"github.com/romana/core/root"
	//	"log"
	"os"
	"reflect"
"time"
	"testing"
)

// Hook up gocheck into the "go test" runner.
func Test(t *testing.T) {
	check.TestingT(t)
}

type MySuite struct {
	config          common.Config
	configFile      string
	rootURL         string
	servicesStarted bool
}

var _ = check.Suite(&MySuite{})

func (s *MySuite) SetUpTest(c *check.C) {
	myLog(c, "Entering SetUP, services started: ", s.servicesStarted)
	if !s.servicesStarted {
		dir, _ := os.Getwd()
		myLog(c, "Entering setup in directory", dir)
		common.MockPortsInConfig("../common/testdata/romana.sample.yaml")
		s.configFile = "/tmp/romana.yaml"
		var err error
		s.config, err = common.ReadConfig(s.configFile)
		if err != nil {
			panic(err)
		}

		myLog(c, "Root configuration: ", s.config.Services["root"].Common.Api.GetHostPort())
		root.Run(s.configFile)

		// Starting root service
		myLog(c, "Starting root service...")
		svcInfo, err := root.Run(s.configFile)
		if err != nil {
			c.Error(err)
		}
		s.rootURL = "http://" + svcInfo.Address
		myLog(c, "Root URL:", s.rootURL)

		msg := <-svcInfo.Channel
		myLog(c, "Root service said:", msg)

		myLog(c, "Creating topology schema")
		err = CreateSchema(s.rootURL, true)
		myLog(c, "CreateSchema returned err: ", err, "which is of type", reflect.TypeOf(err), "let's compare it to", nil, ": err != nil: ", err != nil)
		if err != nil {
			c.Fatal(err)
		}
		s.servicesStarted = true
		myLog(c, "Done with setup")
	}
}

func myLog(c *check.C, args ...interface{}) {
	fmt.Println(args)
	c.Log(args)
}

// TestHostMarshaling tests marshaling/unmarshaling of Host
// structure to/from proper JSON.
func (s *MySuite) TestHostMarshaling(c *check.C) {
	host := Host{}
	host.Id = 1
	host.RomanaIp = "192.168.0.1/16"
	host.Ip = "10.1.1.1"
	host.Name = "host1"
	host.AgentPort = 9999
	m := common.ContentTypeMarshallers["application/json"]
	json, _ := m.Marshal(host)
	marshaledJSONStr := string(json)
	myLog(c, "Marshaled ", host, "to", marshaledJSONStr)
	expectedJSONStr := "{\"id\":1,\"name\":\"host1\",\"ip\":\"10.1.1.1\",\"romana_ip\":\"192.168.0.1/16\",\"agent_port\":9999}"
	c.Assert(marshaledJSONStr, check.Equals, expectedJSONStr)
	host2 := Host{}
	err := m.Unmarshal([]byte(expectedJSONStr), &host2)
	if err != nil {
		c.Error(err)
	}
	c.Assert(host2.Id, check.Equals, uint64(1))
	c.Assert(host2.Ip, check.Equals, "10.1.1.1")
	c.Assert(host2.RomanaIp, check.Equals, "192.168.0.1/16")
	c.Assert(host2.AgentPort, check.Equals, uint64(9999))
}

// Test the topology service
func (s *MySuite) TestTopology(c *check.C) {
	myLog(c, "Entering TestTopology()")

	dir, _ := os.Getwd()
	myLog(c, "In", dir)
	myLog(c, "Starting topology service")

<<<<<<< HEAD
	svcInfo, err := Run(s.rootUrl, nil)
=======
	svcInfo, err := Run(s.rootURL)
>>>>>>> c5aa0dc1
	if err != nil {
		c.Error(err)
	}
	msg := <-svcInfo.Channel
	myLog(c, "Topology service said:", msg)
	addr := "http://" + svcInfo.Address
	client, err := common.NewRestClient(addr, common.GetDefaultRestClientConfig())
	if err != nil {
		c.Error(err)
	}
	myLog(c, "Calling ", addr)

	topIndex := &common.IndexResponse{}
	err = client.Get("/", &topIndex)
	if err != nil {
		c.Error(err)
	}

	c.Assert(topIndex.ServiceName, check.Equals, "topology")
	hostsRelURL := topIndex.Links.FindByRel("host-list")
	hostsURL := addr + hostsRelURL
	myLog(c, "Host list URL: ", hostsURL)

	// Get list of hosts - should be empty for now.
	var hostList []Host
	client.Get(hostsRelURL, &hostList)
	myLog(c, "Host list: ", hostList)
	c.Assert(len(hostList), check.Equals, 0)
	newHostReq := common.HostMessage{Ip: "10.10.10.10", AgentPort: 9999, Name: "host10", RomanaIp: "15.15.15.15"}

	newHostResp := common.HostMessage{}
<<<<<<< HEAD
	client.Post(hostsRelUrl, newHostReq, &newHostResp)
	
=======
	client.Post(hostsRelURL, newHostReq, &newHostResp)
>>>>>>> c5aa0dc1
	myLog(c, "Response: ", newHostResp)
	myLog(c, "Waiting for....", time.Hour)
//	time.Sleep(time.Hour)
	
	c.Assert(newHostResp.Ip, check.Equals, "10.10.10.10")
	c.Assert(newHostResp.Id, check.Equals, "1")

	newHostReq = common.HostMessage{Ip: "10.10.10.11", AgentPort: 9999, Name: "host11", RomanaIp: "15.15.15.16"}
	newHostResp = common.HostMessage{}
	client.Post(hostsRelURL, newHostReq, &newHostResp)
	myLog(c, "Response: ", newHostResp)

	c.Assert(newHostResp.Ip, check.Equals, "10.10.10.11")
	c.Assert(newHostResp.Id, check.Equals, "2")

	var hostList2 []Host
	client.Get(hostsRelURL, &hostList2)
	myLog(c, "Host list: ", hostList2)
	c.Assert(len(hostList2), check.Equals, 2)

}<|MERGE_RESOLUTION|>--- conflicted
+++ resolved
@@ -120,11 +120,7 @@
 	myLog(c, "In", dir)
 	myLog(c, "Starting topology service")
 
-<<<<<<< HEAD
-	svcInfo, err := Run(s.rootUrl, nil)
-=======
-	svcInfo, err := Run(s.rootURL)
->>>>>>> c5aa0dc1
+	svcInfo, err := Run(s.rootURL, nil)
 	if err != nil {
 		c.Error(err)
 	}
@@ -156,12 +152,7 @@
 	newHostReq := common.HostMessage{Ip: "10.10.10.10", AgentPort: 9999, Name: "host10", RomanaIp: "15.15.15.15"}
 
 	newHostResp := common.HostMessage{}
-<<<<<<< HEAD
-	client.Post(hostsRelUrl, newHostReq, &newHostResp)
-	
-=======
 	client.Post(hostsRelURL, newHostReq, &newHostResp)
->>>>>>> c5aa0dc1
 	myLog(c, "Response: ", newHostResp)
 	myLog(c, "Waiting for....", time.Hour)
 //	time.Sleep(time.Hour)
