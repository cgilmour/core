// Copyright (c) 2016 Pani Networks
// All Rights Reserved.
//
// Licensed under the Apache License, Version 2.0 (the "License"); you may
// not use this file except in compliance with the License. You may obtain
// a copy of the License at
//
//   http://www.apache.org/licenses/LICENSE-2.0
//
// Unless required by applicable law or agreed to in writing, software
// distributed under the License is distributed on an "AS IS" BASIS, WITHOUT
// WARRANTIES OR CONDITIONS OF ANY KIND, either express or implied. See the
// License for the specific language governing permissions and limitations
// under the License.

// Command to launch topology service
package main

import (
	"flag"
	"fmt"

	"github.com/romana/core/common"
	"github.com/romana/core/topology"
)

// Main entry point for the topology microservice
func main() {
	createSchema := flag.Bool("createSchema", false, "Create schema")
	overwriteSchema := flag.Bool("overwriteSchema", false, "Overwrite schema")
	rootURL := flag.String("rootURL", "", "Root service URL")
	version := flag.Bool("version", false, "Build Information.")
	username := flag.String("username", "", "Username")
	password := flag.String("password", "", "Password")
	
	flag.Parse()
	
	if *version {
		fmt.Println(common.BuildInfo())
		return
	}
	if *createSchema || *overwriteSchema {
		err := topology.CreateSchema(*rootURL, *overwriteSchema)
		if err != nil {
			panic(err)
		}
		fmt.Println("Schema created.")
		return
	}

<<<<<<< HEAD
	cred := common.MakeCredentialFromCliArgs(*username, *password)
	svcInfo, err := topology.Run(*rootUrl, cred)
=======
	svcInfo, err := topology.Run(*rootURL)
>>>>>>> c5aa0dc1
	if err != nil {
		panic(err)
	}
	
	for {
		msg := <-svcInfo.Channel
		fmt.Println(msg)
	}
}<|MERGE_RESOLUTION|>--- conflicted
+++ resolved
@@ -48,12 +48,8 @@
 		return
 	}
 
-<<<<<<< HEAD
 	cred := common.MakeCredentialFromCliArgs(*username, *password)
-	svcInfo, err := topology.Run(*rootUrl, cred)
-=======
-	svcInfo, err := topology.Run(*rootURL)
->>>>>>> c5aa0dc1
+	svcInfo, err := topology.Run(*rootURL, cred)
 	if err != nil {
 		panic(err)
 	}
