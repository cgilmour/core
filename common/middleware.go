// Copyright (c) 2016 Pani Networks
// All Rights Reserved.
//
// Licensed under the Apache License, Version 2.0 (the "License"); you may
// not use this file except in compliance with the License. You may obtain
// a copy of the License at
//
// http://www.apache.org/licenses/LICENSE-2.0
//
// Unless required by applicable law or agreed to in writing, software
// distributed under the License is distributed on an "AS IS" BASIS, WITHOUT
// WARRANTIES OR CONDITIONS OF ANY KIND, either express or implied. See the
// License for the specific language governing permissions and limitations
// under the License.

// Package common contains things related to the REST framework.
package common

import (
	"bytes"
	"encoding/json"
	"fmt"
	"github.com/K-Phoen/negotiation"
	"github.com/dgrijalva/jwt-go"
	"github.com/gorilla/context"
	"github.com/gorilla/mux"
	"github.com/pborman/uuid"
	"io"
	"io/ioutil"
	"log"
	"net/url"
	"os"
	"os/exec"
	"reflect"
	"strings"
	//	"log"
	"net/http"
)

// RestContext contains the context of the REST request other
// than the body data that has been unmarshaled.
type RestContext struct {
	// Path variables as described in https://godoc.org/code.google.com/p/gorilla/mux
	PathVariables map[string]string
	// QueryVariables stores key-value-list map of query variables, see url.Values
	// for more details.
	QueryVariables url.Values
	// Unique identifier for a request.
	RequestToken string
<<<<<<< HEAD

	Roles []Role
=======
	// Output of the hook if any run before the execution of the handler.
	HookOutput string
>>>>>>> c5aa0dc1
}

// RestHandler specifies type of a function that each Route provides.
// It takes (for now) an interface as input, and returns any
// interface. The middleware provided in this file takes care
// of unmarshalling the data from the wire to the input object
// (the type of the object created will be determined by the
// type of the instance provided in Consumes field of Route type, below),
// and of marshalling the returned object to the wire (the type of
// which is determined by type of the instance provided in Produces
// field of Route type, below).
type RestHandler func(input interface{}, context RestContext) (interface{}, error)

// UnwrappedRestHandlerInput is used to pass in
// http.Request and http.ResponseWriter, should some
// service like unfettered access directly to them. In
// such a case, the service's RestHandler's input will be of this type;
// and the return value will be ignored.
type UnwrappedRestHandlerInput struct {
	ResponseWriter http.ResponseWriter
	Request        *http.Request
}

// MakeMessage is a factory function, which should return a pointer to
// an instance into which we will unmarshal wire data.
type MakeMessage func() interface{}

// Route determines an action taken on a URL pattern/HTTP method.
// Each service can define a route
// See routes.go and handlers.go in root package for a demonstration
// of use
type Route struct {
	// REST method
	Method string

	// Pattern (see http://www.gorillatoolkit.org/pkg/mux)
	Pattern string

	// Handler (see documentation above)
	Handler RestHandler

	// This should return a POINTER to an instance which
	// this route expects as an input.
	MakeMessage MakeMessage

	// Whether this route is using a request token. If true, the
	// request token will be parsed out of the request and made
	// available in RestContext. It can then
	// used by the handler to achieve idempotence.
	UseRequestToken bool

	Hook *Hook
}

// Routes provided by each service.
type Routes []Route

// RomanaHandler interface to comply with http.Handler
type RomanaHandler struct {
	doServeHTTP func(writer http.ResponseWriter, request *http.Request)
}

// ServeHTTP is required by
// https://golang.org/pkg/net/http/#Handler
func (romanaHandler RomanaHandler) ServeHTTP(writer http.ResponseWriter, request *http.Request) {
	romanaHandler.doServeHTTP(writer, request)
}

// For comparing to the type of Consumes field of Route struct.
var requestType = reflect.TypeOf(http.Request{})

// For comparing to the type of string.
var stringType = reflect.TypeOf("")

// write500 writes out a 500 error based on provided err
func write500(writer http.ResponseWriter, m Marshaller, err error) {
	writer.WriteHeader(http.StatusInternalServerError)
	httpErr := NewError500(err)
	// Should never error out - it's a struct we know.
	outData, _ := m.Marshal(httpErr)
	writer.Write(outData)
}

// write400 writes out a 400 error based on provided err
func write400(writer http.ResponseWriter, m Marshaller, request string, err error) {
	writer.WriteHeader(http.StatusInternalServerError)
	httpErr := NewError400(err.Error(), request)
	// Should never error out - it's a struct we know.
	outData, _ := m.Marshal(httpErr)
	writer.Write(outData)
}

// doHook runs the Executable specified in route.Hook
// if the before parameter provided here (before or after) matches that
// of before value in route.Hook. It returns stdout and stderr
// from the executable, or an error.
func doHook(before bool, route Route, restContext RestContext, body string) (string, error) {
	hook := route.Hook
	if hook == nil {
		log.Printf("doHook(): No hook for %s %s", route.Method, route.Pattern)
		return "", nil
	}
	hookInfo := fmt.Sprintf("Hook for %s %s: %s", route.Method, route.Pattern, hook.Executable)
	if before && strings.ToLower(hook.When) != "before" {
		log.Printf("doHook(): We are in before and %s is for after", hookInfo)
		return "", nil
	}
	if !before && strings.ToLower(hook.When) != "after" {
		log.Printf("doHook(): We are in after and %s is for before", hookInfo)
		return "", nil
	}
	// Path variables (e.g., id in /foo/{id}) will be passed to the executable as a
	// list of key=value pairs.
	pathVars := restContext.PathVariables
	// Query variables from this URL call will also be provided in the
	// above manner.
	queryVars := restContext.QueryVariables
	// One more element is needed - body=<body> of the request will be provided
	// as CLI argument.
	clArgs := make([]string, len(pathVars)+len(queryVars)+1)
	// Add body argument.
	clArgs[0] = fmt.Sprintf("%s=%s", HookExecutableBodyArgument, body)

	// Add pathVars arguments.
	i := 1
	for k, v := range pathVars {
		clArgs[i] = fmt.Sprintf("%s=%s", k, v)
		i++
	}

	// Add query argument.
	for k, v := range queryVars {
		clArgs[i] = fmt.Sprintf("%s=%s", k, v)
		i++
	}

	var writer io.Writer
	var err error
	writer = nil
	if hook.Output != "" {
		log.Printf("doHook(): Writing output of %s to %s", hookInfo, hook.Output)
		writer, err = os.Create(hook.Output)
		if err != nil {
			return "", err
		}
	} else {
		log.Printf("doHook(): No output specified for %s", hookInfo)
	}
	log.Printf("doHook(): Running hook %s with %s", hook.Executable, clArgs)
	cmd := exec.Command(hook.Executable, clArgs...)
	out, errProcess := cmd.CombinedOutput()
	outStr := string(out)
	log.Printf("\n---------------------------------\n%s\n---------------------------------\n", outStr)
	if writer != nil {
		_, err = writer.Write(out)
		if err != nil {
			return outStr, err
		}
	}
	return outStr, errProcess
}

// wrapHandler wraps the RestHandler function, which deals
// with application logic into an instance of http.HandlerFunc
// which deals with raw HTTP request and response. The wrapper
// is intended to transparently deal with converting data to/from
// the wire format into internal representations.
func wrapHandler(restHandler RestHandler, route Route) http.Handler {
	// TODO
	// This function is very long. Could we please break it up into a few smaller functions
	// (with self-documenting names), which are called from within this function?
	makeMessage := route.MakeMessage
	log.Printf("Entering wrapHandler(%v,%v)", restHandler, route)
	if route.Hook != nil {
		log.Printf("wrapHandler(): %s %s %s", route.Method, route.Pattern, route.Hook.Executable)
	}
	if makeMessage != nil && reflect.TypeOf(makeMessage()) == requestType {
		// This would mean the handler actually wants access to raw request/response
		// Fine, then...
		httpHandler := func(writer http.ResponseWriter, request *http.Request) {
			err := request.ParseForm()
			if err != nil {
				writer.WriteHeader(http.StatusBadRequest)
				writer.Write([]byte(err.Error()))
				return
			}
			restContext := RestContext{PathVariables: mux.Vars(request), QueryVariables: request.Form}
			respReq := UnwrappedRestHandlerInput{writer, request}

			marshaller := ContentTypeMarshallers["application/json"]
			log.Printf("doHook() will be called before %s %s", route.Method, route.Pattern)
			out, err := doHook(true, route, restContext, "")
			if err != nil {
				write500(writer, marshaller, err)
				return
			}
			restContext.HookOutput = out
			restHandler(respReq, restContext)
			log.Printf("doHook() will be called after %s %s", route.Method, route.Pattern)

			_, err = doHook(false, route, restContext, "")
			if err != nil {
				write500(writer, marshaller, err)
				return
			}
		}
		return RomanaHandler{httpHandler}
	} else {
		httpHandler := func(writer http.ResponseWriter, request *http.Request) {
			bufStr := ""
			var inData interface{}
			if makeMessage == nil {
				inData = nil
			} else {
				inData = makeMessage()
			}
			var err error
			contentType := writer.Header().Get("Content-Type")
			// This should be ok because the middleware took care of negotiating
			// only the content types we support
			marshaller := ContentTypeMarshallers[contentType]
			defaultMarshaller := ContentTypeMarshallers["application/json"]

			if marshaller == nil {
				// This should never happen... Just in case...
				log.Printf("No marshaler for [%s] found in %s, %s\n", contentType, ContentTypeMarshallers, ContentTypeMarshallers["application/json"])
				writer.WriteHeader(http.StatusUnsupportedMediaType)
				sct := supportedContentTypesMessage
				dataOut, _ := defaultMarshaller.Marshal(sct)
				writer.Write(dataOut)
				return
			}

			if inData != nil {
				log.Printf("httpHandler: inData addr: %d\n", &inData)
				ct := request.Header.Get("content-type")
				buf, err := ioutil.ReadAll(request.Body)
				bufStr = string(buf)
				log.Printf("Read %s\n", bufStr)
				if err != nil {
					// Error reading...
					write500(writer, marshaller, err)
				}

				if unmarshaller, ok := ContentTypeMarshallers[ct]; ok {
					err = unmarshaller.Unmarshal(buf, inData)
					if err != nil {
						// Error unmarshalling...
						write400(writer, marshaller, string(buf), err)
						return
					}
				} else {
					// Cannot unmarshal
					dataOut, _ := marshaller.Marshal(supportedContentTypesMessage)
					writer.WriteHeader(http.StatusNotAcceptable)
					writer.Write(dataOut)
					return
				}
			}

			err = request.ParseForm()
			if err != nil {
				// Cannot parse form...
				write400(writer, marshaller, request.RequestURI, err)
				return
			}
			var token string
			if route.UseRequestToken {
				if inData != nil {
					v := reflect.Indirect(reflect.ValueOf(inData)).FieldByName(RequestTokenQueryParameter)
					if v.IsValid() {
						token = v.String()
						log.Printf("Token from payload %s\n", token)
					} else {
						tokens := request.Form[RequestTokenQueryParameter]
						if len(tokens) != 1 {
							token = uuid.New()
							log.Printf("Token created %s\n", token)
						} else {
							log.Printf("Token from query string %s\n", token)
						}
						if len(tokens) == 0 {
							// Token was not sent, the caller does it at his own
							// risk. There will be no idempotence.
							token = "1"
						} else {
							token = tokens[0]
						}
					}
				}
			}
			restContext := RestContext{PathVariables: mux.Vars(request), QueryVariables: request.Form, RequestToken: token}
			if route.Hook != nil {
				log.Printf("doHook() will be called before %s %s: %s", route.Method, route.Pattern, route.Hook.Executable)
			}
			out, err := doHook(true, route, restContext, bufStr)
			if err != nil {
				write500(writer, marshaller, err)
				return
			}
			restContext.HookOutput = out
			outData, err := restHandler(inData, restContext)
			if err == nil {
				if route.Hook != nil {
					log.Printf("doHook() will be called after %s %s: %s", route.Method, route.Pattern, route.Hook.Executable)
				}
				out, err = doHook(false, route, restContext, bufStr)
				if err != nil {
					write500(writer, marshaller, err)
					return
				}
				wireData, err := marshaller.Marshal(outData)
				//				log.Printf("Out data: %s, wire data: %s, error %s\n", outData, wireData, err)
				if err == nil {
					writer.WriteHeader(http.StatusOK)
					writer.Write(wireData)
					return
				} else {
					write500(writer, marshaller, err)
					return
				}
			} else {
				switch err := err.(type) {
				case HttpError:
					writer.WriteHeader(err.StatusCode)
					// Should never error out - it's a struct we know.
					outData, _ := marshaller.Marshal(err)
					writer.Write(outData)
				default:
					// Error reading...
					write500(writer, marshaller, err)
				}
				return
			}
		}
		return RomanaHandler{httpHandler}
	}

}

// NewRouter creates router for a new service.
func newRouter(routes []Route) *mux.Router {
	router := mux.NewRouter().StrictSlash(true)
	for _, route := range routes {
		handler := route.Handler
		if route.Hook != nil {
			log.Printf("Calling wrapHandler with %s %s %s", route.Method, route.Pattern, route.Hook.Executable)
		}
		wrappedHandler := wrapHandler(handler, route)
		router.
			Methods(route.Method).
			Path(route.Pattern).
			Handler(wrappedHandler)
	}
	return router
}

// List of supported content types to return in a
// 406 response.
var supportedContentTypes = []string{"text/plain", "application/vnd.romana.v1+json", "application/vnd.romana+json", "application/json", "application/x-www-form-urlencoded"}

// Above list of supported content types wrapped in a
// struct for converion to JSON.
var supportedContentTypesMessage = struct {
	SupportedContentTypes []string `json:"supported_content_types"`
}{
	supportedContentTypes,
}

// Marshaller is capable of marshalling and unmarshalling data to/from the wire.
type Marshaller interface {
	Marshal(v interface{}) ([]byte, error)
	Unmarshal(data []byte, v interface{}) error
}

// jsonMarshaller provides functionality to marshal/unmarshal
// data to/from JSON format.
type jsonMarshaller struct{}

// Marshal takes the provided interface and return []byte
// of its JSON representation.
func (j jsonMarshaller) Marshal(v interface{}) ([]byte, error) {
	return json.Marshal(v)
}

// Unmarshal attempts to fill the fields of provided interface
// from the provided JSON sructure.
func (j jsonMarshaller) Unmarshal(data []byte, v interface{}) error {
	return json.Unmarshal(data, v)
}

// formMarshaller provides functionality to marshal/unmarshal
// data to/from HTML form format.
type formMarshaller struct{}

func (j formMarshaller) Marshal(v interface{}) ([]byte, error) {
	retval := ""
	vPtr := reflect.ValueOf(v)
	vVal := vPtr.Elem()
	vType := reflect.TypeOf(vVal.Interface())
	for i := 0; i < vVal.NumField(); i++ {
		metaField := vType.Field(i)
		field := vVal.Field(i)
		formKey := metaField.Tag.Get("form")
		if len(retval) > 0 {
			retval += "&"
		}
		retval += formKey + "="
		log.Printf("form key of %s is %s\n", metaField.Name, formKey)
		str := ""
		if metaField.Type == stringType {
			str = field.Interface().(string)
		} else {
			toString := field.MethodByName("String")
			log.Printf("Looking for method String on %s: %s\n", field, toString)
			if reflect.Zero(reflect.TypeOf(toString)) != toString {
				toStringResult := toString.Call(nil)
				str = toStringResult[0].String()
			} else {
				log.Printf("Ignoring field %s of %s\n", metaField.Name, v)
				continue
			}
		}
		str = strings.TrimSpace(str)

		retval += str
	}
	return []byte(retval), nil
}

// Unmarshal attempts to take a payload of an HTML form
// (key=value pairs separated by &, application/x-www-form-urlencoded
// MIME) and fill the v structure from it. It is not a universal method,
// and right now is limited to this simple functionality:
// 1. No support for multiple values for the same key (though HTML forms allow it).
// 2. interface v must be one of:
//    a. map[string]interface{}
//    b. Contain string fields for every field in the form OR,
//       implement a Set<Field> method. (Structure tag "form" can be
//       used to map the form key to the structure field if they are
//       different). Here is a supported example:
//       type NetIf struct {
//    	     Mac  string `form:"mac_address"` // Will get set because it's a string.
//	         IP  net.IP `form:"ip_address"`   // Will get set because of SetIP() method below.
//       }
//
//func (netif *NetIf) SetIP(ip string) error {
//	netif.IP = net.ParseIP(ip)
//	if netif.IP == nil {
//		return failedToParseNetif()
//	}
//	return nil
//}
func (f formMarshaller) Unmarshal(data []byte, v interface{}) error {
	log.Printf("Entering formMarshaller.Unmarshal()\n")
	var err error
	dataStr := string(data)
	// We'll keep it simple - make a map and use mapstructure
	vPtr := reflect.ValueOf(v)
	vVal := vPtr.Elem()
	vType := reflect.TypeOf(vVal.Interface())
	kvPairs := strings.Split(dataStr, "&")
	var m map[string]interface{}
	if vType.Kind() == reflect.Map {
		// If the output wanted is a map, then just use it as a map.
		m = *(v.(*map[string]interface{}))
	} else {
		// Otherwise, first make a temporary map
		m = make(map[string]interface{})
	}
	for i := range kvPairs {
		kv := strings.Split(kvPairs[i], "=")
		// Of course we have to do checking etc...
		key := string(kv[0])
		val := string(kv[1])
		val2, err := url.QueryUnescape(val)
		if err != nil {
			return err
		}
		m[key] = val2
	}
	log.Printf("Unmarshaled form %s to map %s\n", dataStr, m)

	if vType.Kind() == reflect.Map {
		// At this point we already have filled in the map,
		// and map is the type we want, so we return.
		return nil
	}

	for i := 0; i < vVal.NumField(); i++ {
		metaField := vType.Field(i)
		field := vVal.Field(i)
		formKey := metaField.Tag.Get("form")
		formValue := m[formKey]
		log.Printf("Value of %s is %s\n", metaField.Name, formValue)
		if metaField.Type == stringType {
			field.SetString(formValue.(string))
		} else {
			setterMethodName := fmt.Sprintf("Set%s", metaField.Name)
			setterMethod := vPtr.MethodByName(setterMethodName)
			log.Printf("Looking for method %s on %s: %s\n", setterMethodName, vPtr, setterMethod)
			if reflect.Zero(reflect.TypeOf(setterMethod)) != setterMethod {
				valueArg := reflect.ValueOf(formValue)
				valueArgs := []reflect.Value{valueArg}
				result := setterMethod.Call(valueArgs)
				errIfc := result[0].Interface()
				if errIfc != nil {
					return errIfc.(error)
				}
			} else {
				return fmt.Errorf("Unsupported type of field %s: %s", metaField.Name, metaField.Type)
			}

		}
	}

	return err
}

// ContentTypeMarshallers maps MIME type to Marshaller instances
var ContentTypeMarshallers map[string]Marshaller = map[string]Marshaller{
	// If no content type is sent, we will still assume it's JSON
	// and try.
	"":                                  jsonMarshaller{},
	"application/json":                  jsonMarshaller{},
	"application/vnd.romana.v1+json":    jsonMarshaller{},
	"application/vnd.romana+json":       jsonMarshaller{},
	"application/x-www-form-urlencoded": formMarshaller{},
	//	"*/*": jsonMarshaller{},
}

// AuthMiddleware wrapper for auth.
type AuthMiddleware struct {
	PublicKey []byte
}

// If the path of request is common.AuthPath, this does nothing, as
// the request is for authentication in the first place. Otherwise,
// checks token from request. If the token is not valid, returns a
// 403 FORBIDDEN status.
func (am AuthMiddleware) ServeHTTP(writer http.ResponseWriter, request *http.Request, next http.HandlerFunc) {
	if request.URL.Path == AuthPath {
		// Let this one through, no token yet.
		next(writer, request)
		return
	}
	contentType := writer.Header().Get("Content-Type")
	marshaller := ContentTypeMarshallers[contentType]

	if am.PublicKey != nil {
		f := func(token *jwt.Token) (interface{}, error) {
			return am.PublicKey, nil
		}
		log.Printf("Parsing request for auth token\n")
		token, err := jwt.ParseFromRequest(request, f)

		if err != nil {
			writer.WriteHeader(http.StatusForbidden)
			httpErr := NewError(http.StatusForbidden, err.Error())
			outData, _ := marshaller.Marshal(httpErr)
			writer.Write(outData)
			return
		}
		if !token.Valid {
			writer.WriteHeader(http.StatusForbidden)
			httpErr := NewError(http.StatusForbidden, "Invalid token.")
			outData, _ := marshaller.Marshal(httpErr)
			writer.Write(outData)
			return
		}

		context.Set(request, ContextKeyRoles, token.Claims["roles"].([]string))
	}
	next(writer, request)
}

type UnmarshallerMiddleware struct {
}

func NewUnmarshaller() *UnmarshallerMiddleware {
	return &UnmarshallerMiddleware{}
}

type myReader struct{ *bytes.Buffer }

func (r myReader) Close() error { return nil }

// Unmarshals request body if needed. If not acceptable,
// returns an http.StatusNotAcceptable and this ends this
// request's lifecycle.
func (m UnmarshallerMiddleware) ServeHTTP(w http.ResponseWriter, r *http.Request, next http.HandlerFunc) {
	ct := r.Header.Get(HeaderContentType)

	buf, err := ioutil.ReadAll(r.Body)
	if err != nil {
		w.WriteHeader(http.StatusInternalServerError)
		w.Write([]byte(err.Error()))
		return
	}

	if len(buf) == 0 {
		next(w, r)
		return
	}
	log.Printf("Marshaler %s for %s\n", ContentTypeMarshallers[ct], ct)
	if marshaller, ok := ContentTypeMarshallers[ct]; ok {
		// Solution due to
		// http://stackoverflow.com/questions/23070876/reading-body-of-http-request-without-modifying-request-state
		// GG: I would not really judge this at all for this purpose until the
		// whole thing about how to use the middlewares settles.
		rdr2 := myReader{bytes.NewBuffer(buf)}
		r.Body = rdr2
		myMap := make(map[string]interface{})
		marshaller.Unmarshal(buf, &myMap)
		context.Set(r, ContextKeyUnmarshalledMap, myMap)
		// TODO
		context.Set(r, ContextKeyOriginalBody, buf)
		context.Set(r, ContextKeyMarshaller, marshaller)
		// Call the next middleware handler
		next(w, r)
	} else {
		sct := supportedContentTypesMessage
		marshaller := ContentTypeMarshallers["application/json"]
		dataOut, _ := marshaller.Marshal(sct)
		w.WriteHeader(http.StatusNotAcceptable)
		w.Write(dataOut)
	}

}

type NegotiatorMiddleware struct {
}

func NewNegotiator() *NegotiatorMiddleware {
	return &NegotiatorMiddleware{}
}

func (negotiator NegotiatorMiddleware) ServeHTTP(writer http.ResponseWriter, request *http.Request, next http.HandlerFunc) {
	// TODO answer with a 406 here?
	accept := request.Header.Get("accept")
	if accept == "*/*" || accept == "" {
		// Force json if it can take anything.
		accept = "application/json"
	}
	format, err := negotiation.NegotiateAccept(accept, supportedContentTypes)
	if err == nil {
		writer.Header().Set("Content-Type", format.Value)
	}
	next(writer, request)
}<|MERGE_RESOLUTION|>--- conflicted
+++ resolved
@@ -47,13 +47,9 @@
 	QueryVariables url.Values
 	// Unique identifier for a request.
 	RequestToken string
-<<<<<<< HEAD
-
 	Roles []Role
-=======
 	// Output of the hook if any run before the execution of the handler.
 	HookOutput string
->>>>>>> c5aa0dc1
 }
 
 // RestHandler specifies type of a function that each Route provides.
