--- conflicted
+++ resolved
@@ -68,10 +68,6 @@
 	retval := HttpError{StatusCode: http.StatusInternalServerError}
 	switch details := details.(type) {
 	case *exec.ExitError:
-<<<<<<< HEAD
-
-=======
->>>>>>> 32098c43
 		retval.Details = ExecErrorDetails{Error: details.Error()} //, Stderr: string(details.Stderr)}
 	case *MultiError:
 		errors := details.GetErrors()
@@ -85,10 +81,6 @@
 			retval.Details = "Unknown error."
 		}
 	default:
-<<<<<<< HEAD
-
-=======
->>>>>>> 32098c43
 		retval.Details = details
 	}
 	return retval
