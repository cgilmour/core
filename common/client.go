--- conflicted
+++ resolved
@@ -395,15 +395,10 @@
 // GetServiceConfig retrieves configuration for a given service from the root service.
 func (rc *RestClient) GetServiceConfig(svc Service) (*ServiceConfig, error) {
 	rootIndexResponse := &RootIndexResponse{}
-<<<<<<< HEAD
 	if rc.config.RootURL == "" {
 		return nil, errors.New("RootURL not set")
 	}
 	err := rc.Get(rc.config.RootURL, rootIndexResponse)
-=======
-
-	err := rc.Get(rootServiceUrl, rootIndexResponse)
->>>>>>> 3ffd3cd9
 	if err != nil {
 		return nil, err
 	}
@@ -421,12 +416,7 @@
 	}
 
 	config := &ServiceConfig{}
-<<<<<<< HEAD
 	config.Common.Api = &Api{RootServiceUrl: rc.config.RootURL}
-
-=======
-	config.Common.Api = &Api{RootServiceUrl: rootServiceUrl}
->>>>>>> 3ffd3cd9
 	relName := svc.Name() + "-config"
 	configUrl := rootIndexResponse.Links.FindByRel(relName)
 	if configUrl == "" {
