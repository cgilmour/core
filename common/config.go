// Copyright (c) 2016 Pani Networks
// All Rights Reserved.
//
// Licensed under the Apache License, Version 2.0 (the "License"); you may
// not use this file except in compliance with the License. You may obtain
// a copy of the License at
//
// http://www.apache.org/licenses/LICENSE-2.0
//
// Unless required by applicable law or agreed to in writing, software
// distributed under the License is distributed on an "AS IS" BASIS, WITHOUT
// WARRANTIES OR CONDITIONS OF ANY KIND, either express or implied. See the
// License for the specific language governing permissions and limitations
// under the License.

package common

import (
	"errors"
	"fmt"
	"github.com/go-yaml/yaml"
	"io/ioutil"
	"log"
)

// Api part of service configuration (host/port).
type Api struct {
	// Host to listen on.
	Host string `yaml:"host" json:"host"`
	// Port to listen on.
	Port uint64 `yaml:"port" json:"port"`
	// Root service URL
	RootServiceUrl string `json:"root_service_url,omitempty" yaml:"root_service_url,omitempty"`
	// Rest timeout in milliseconds (if omitted, defaults to DefaultRestTimeout)
	RestTimeoutMillis int64 `yaml:"rest_timeout_millis,omitempty" json:"rest_timeout_millis,omitempty"`
	RestRetries       int   `yaml:"rest_retries,omitempty" json:"rest_retries,omitempty"`
<<<<<<< HEAD
	// Location of the public key.
	AuthPublic        string `yaml:"auth_public"`
	RestTestMode      bool `yaml:"rest_test_mode,omitempty" json:"rest_test_mode,omitempty"`
=======
	RestTestMode      bool  `yaml:"rest_test_mode,omitempty" json:"rest_test_mode,omitempty"`
>>>>>>> 210d8bd6
}

func (api Api) GetHostPort() string {
	return fmt.Sprintf("%s:%d", api.Host, api.Port)
}

// CommonConfig stores configuration that is common to all services.
// For things such as API information (host/port),
// DB, etc.
type CommonConfig struct {
	Api *Api `yaml:"api" json:"api"`
	// Credential is convenient to store here but it is not part of the
	// configuration that is passed around in JSON.
	Credential *Credential `yaml:"-" json:"-"`
	PublicKey []byte `yaml:"-" json:"-"`
}

// ServiceConfig contains common configuration
// for each service and also a section for
// service-specific configuration. This may be
// an overkill but if we have a type system, we should
// use it instead of just dictionaries.
type ServiceConfig struct {
	Common CommonConfig `json:"common" yaml:"common"`
	// TODO I really dislike this name, but there
	// should be some common part that's applicable
	// to all services, and something service-specific
	// that we in common do not need to know about.
	ServiceSpecific map[string]interface{} `json:"config" yaml:"config,omitempty"`
}

// Config provides the main configuration object
type Config struct {
	Services map[string]ServiceConfig
}

type yamlConfig struct {
	Services []yamlServiceConfig `yaml:"services"`
}

type yamlServiceConfig struct {
	Service string
	Api     *Api
	Config  map[string]interface{} `yaml:"config,omitempty"`
}

// cleanupMap ensures that map[string]interface{}'s children
// maps have strings as keys, not interfaces. YAML parses a
// file into a map[interface{}]interface{} structure which JSON
// then cannot marshal.
func cleanupMap(m map[string]interface{}) map[string]interface{} {
	retval := make(map[string]interface{})
	for k, v := range m {
		switch vt := v.(type) {
		case map[interface{}]interface{}:
			newVal := cleanupMap2(vt)
			retval[k] = newVal
		default:
			retval[k] = v
		}
	}
	return retval
}

// cleanupMap2 is called from cleanupMap
func cleanupMap2(ifcIfc map[interface{}]interface{}) map[string]interface{} {
	retval := make(map[string]interface{})
	for k, v := range ifcIfc {
		kStr := k.(string)
		switch vt := v.(type) {
		case map[interface{}]interface{}:
			newVal := cleanupMap2(vt)
			retval[kStr] = newVal
		default:
			retval[kStr] = v
		}
	}
	return retval
}

// ReadConfig parses the configuration file provided and returns
// ReadConfig reads config from file to structure
func ReadConfig(fname string) (Config, error) {
	// Created new...
	config := &Config{}
	yamlConfig := yamlConfig{}
	if fname != "" {
		data, err := ioutil.ReadFile(fname)
		if err != nil {
			return *config, err
		}
		err = yaml.Unmarshal([]byte(data), &yamlConfig)
		if err != nil {
			return *config, err
		}
		serviceConfigs := yamlConfig.Services
		config.Services = make(map[string]ServiceConfig)
		// Now convert this to map for easier reading...
		for i := range serviceConfigs {
			c := serviceConfigs[i]
			api := Api{Host: c.Api.Host, Port: c.Api.Port}
			cleanedConfig := cleanupMap(c.Config)
			config.Services[c.Service] = ServiceConfig{CommonConfig{Api: &api}, cleanedConfig}
		}
		log.Println("Read configuration from", fname)
		return *config, nil
	} else {
		return *config, errors.New("Empty filename.")
	}
}

// WriteConfig writes config from file to structure
func WriteConfig(config Config, fname string) error {
	yamlConfig := &yamlConfig{}
	yamlConfig.Services = make([]yamlServiceConfig, len(config.Services))
	i := 0
	for k, v := range config.Services {
		ysc := &yamlServiceConfig{}
		ysc.Service = k
		ysc.Api = v.Common.Api
		ysc.Config = v.ServiceSpecific
		yamlConfig.Services[i] = *ysc
		i++
	}

	b, err := yaml.Marshal(yamlConfig)
	if err != nil {
		return err
	}
	return ioutil.WriteFile(fname, b, 0777)
}<|MERGE_RESOLUTION|>--- conflicted
+++ resolved
@@ -34,13 +34,9 @@
 	// Rest timeout in milliseconds (if omitted, defaults to DefaultRestTimeout)
 	RestTimeoutMillis int64 `yaml:"rest_timeout_millis,omitempty" json:"rest_timeout_millis,omitempty"`
 	RestRetries       int   `yaml:"rest_retries,omitempty" json:"rest_retries,omitempty"`
-<<<<<<< HEAD
 	// Location of the public key.
 	AuthPublic        string `yaml:"auth_public"`
 	RestTestMode      bool `yaml:"rest_test_mode,omitempty" json:"rest_test_mode,omitempty"`
-=======
-	RestTestMode      bool  `yaml:"rest_test_mode,omitempty" json:"rest_test_mode,omitempty"`
->>>>>>> 210d8bd6
 }
 
 func (api Api) GetHostPort() string {
