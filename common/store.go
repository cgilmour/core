// Copyright (c) 2016 Pani Networks
// All Rights Reserved.
//
// Licensed under the Apache License, Version 2.0 (the "License"); you may
// not use this file except in compliance with the License. You may obtain
// a copy of the License at
//
// http://www.apache.org/licenses/LICENSE-2.0
//
// Unless required by applicable law or agreed to in writing, software
// distributed under the License is distributed on an "AS IS" BASIS, WITHOUT
// WARRANTIES OR CONDITIONS OF ANY KIND, either express or implied. See the
// License for the specific language governing permissions and limitations
// under the License.

// Contains general routines and definitions for a generic back-end storage
// (currently geared towards RDBMS but not necessarily limited to that).
package common

import (
	"errors"
	"fmt"
	"github.com/go-sql-driver/mysql"
	"github.com/jinzhu/gorm"
	"github.com/mattn/go-sqlite3"
	"log"
	"net/http"
	"net/url"
	"os"
	"reflect"
	"strconv"
	"strings"
)

// StoreConfig stores information needed for a DB connection.
type StoreConfig struct {
	Host     string
	Port     uint64
	Username string
	Password string
	Database string
	// Database type, e.g., sqlite3, mysql, etc.
	// TODO add a set of constants for it.
	Type string
}

const (
	MySQLUniqueConstraintErrorCode = 1062
)

// DbToHttpError produces an appropriate HttpError given an error, if it can
// (for example, producing a 409 CONFLICT in case of a unique or primary key
// constraint violation). If it cannot, it returns the original error.
func DbToHttpError(err error) error {
	switch err := err.(type) {
	case sqlite3.Error:
		if err.Code == sqlite3.ErrConstraint {
			if err.ExtendedCode == sqlite3.ErrConstraintUnique || err.ExtendedCode == sqlite3.ErrConstraintPrimaryKey {
				log.Printf("Error: %s", err)
				return HttpError{StatusCode: http.StatusConflict}
			}
		} else if err.Code == sqlite3.ErrCantOpen {
			log.Printf("Cannot open database file.")
			return NewError500("Database error.")
		}
		log.Printf("DbToHttpError(): Unknown sqlite3 error: %d|%d|%s", err.Code, err.ExtendedCode, err.Error())
		return err
	case *mysql.MySQLError:
		if err.Number == MySQLUniqueConstraintErrorCode {
			log.Printf("Error: %s", err)
			return HttpError{StatusCode: http.StatusConflict}
		}
		log.Printf("DbToHttpError(): Unknown MySQL error: %d %s", err.Number, err.Message)
		return err
	default:
		log.Printf("DbToHttpError(): Unknown error: [%T] %+v", err, err)
		return err
	}
}

func (sc StoreConfig) String() string {
	return fmt.Sprintf("Host: %s, Port: %d, Username: ****, Password: ****, Database: %s, Type: %s",
		sc.Host, sc.Port, sc.Database, sc.Type)
}

// MakeStoreConfig creates StoreConfig object from a map.
func makeStoreConfig(configMap map[string]interface{}) (StoreConfig, error) {
	storeConfig := StoreConfig{}
	storeConfig.Type = configMap["type"].(string)
	if configMap["host"] != nil {
		storeConfig.Host = configMap["host"].(string)
	}
	var err error
	if configMap["port"] != nil {
		var port uint64
		portObj := configMap["port"]
		switch portObj := portObj.(type) {
		case string:
			port, err = strconv.ParseUint(portObj, 10, 64)
			if err != nil {
				return storeConfig, errors.New(fmt.Sprintf("Error parsing port %s", portObj))
			}
		case float64:
			port = uint64(portObj)
		case int:
			port = uint64(portObj)
		default:
			return storeConfig, errors.New(fmt.Sprintf("Error parsing port %v (of type %T)", portObj, portObj))
		}
		if port != 0 {
			storeConfig.Port = port
		}
	}
	if configMap["username"] != nil {
		storeConfig.Username = configMap["username"].(string)
	}
	if configMap["password"] != nil {
		storeConfig.Password = configMap["password"].(string)
	}
	storeConfig.Database = configMap["database"].(string)
	return storeConfig, nil
}

type FindFlag string

const (
	// Flags to store.Find operation
	FindFirst      = "findFirst"
	FindLast       = "findLast"
	FindExactlyOne = "findExactlyOne"
	FindAll        = "findAll"
)

// Store defines generic store interface that can be used
// by any service for persistence.
type Store interface {
	// SetConfig sets the configuration
	SetConfig(map[string]interface{}) error
	// Connect connects to the store
	Connect() error
	// Create the schema, dropping existing one if the force flag is specified
	CreateSchema(bool) error
	// Find finds entries in the store based on the query string. The meaning of the
	// flags is as follows:
	// 1. FindFirst - the first entity (as ordered by primary key) is returned.
	// 2. FindLast - tha last entity is returned
	// 3. FindExactlyOne - it is expected that only one result is to be found --
	// multiple results will yield an errror.
	// 4. FindAll - returns all.
	// Here "entities" *must* be a pointer to an array
	// of entities to find (for example, it has to be &[]Tenant{}, not Tenant{}).
	Find(query url.Values, entities interface{}, flag FindFlag) (interface{}, error)
}

// ServiceStore interface is what each service's store needs to implement.
type ServiceStore interface {
	// Entities returns list of entities (DB tables) this store is managing.
	Entities() []interface{}
	// CreateSchemaPostProcess runs whatever required post-processing after
	// schema creation (perhaps initializing DB with some initial or sample data).
	CreateSchemaPostProcess() error
}

// createSchema is a type for functions that create database schemas.
// By defining a type we can more easily store references to functions of
// the specified signature.
type createSchema func(dbStore *DbStore, force bool) error

// DbStore is a structure storing information specific to RDBMS-based
// implementation of Store.
type DbStore struct {
	ServiceStore      ServiceStore
	Config            *StoreConfig
	Db                *gorm.DB
	createSchemaFuncs map[string]createSchema
}

// Find generically implements Find() of Store interface.
func (dbStore *DbStore) Find(query url.Values, entities interface{}, flag FindFlag) (interface{}, error) {
	queryStringFieldToDbField := make(map[string]string)
	// Since entities array exists for reflection purposes
	// we need to create a new array to put found data into.
	// Otherwise we'd be reusing the same object and race conditions
	// will result.
	ptrToArrayType := reflect.TypeOf(entities)
	arrayType := ptrToArrayType.Elem()
	newEntities := reflect.New(arrayType).Interface()
	t := reflect.TypeOf(newEntities).Elem().Elem()
	for i := 0; i < t.NumField(); i++ {
		structField := t.Field(i)
		fieldTag := structField.Tag
		fieldName := structField.Name

		queryStringField := strings.ToLower(fieldName)
		dbField := strings.ToLower(fieldName)
		if fieldTag == "" {
			// If there is no tag, then query variable is just the same as
			// the fieldName...
			log.Printf("No tag for %s", fieldName)
		} else {
			jTag := fieldTag.Get("json")
			if jTag == "" {
				log.Printf("No JSON tag for %s", fieldName)
			} else {
				jTagElts := strings.Split(jTag, ",")
				// This takes care of ",omitempty"
				if len(jTagElts) > 1 {
					queryStringField = jTagElts[0]
				} else {
					queryStringField = jTag
				}
			}
			gormTag := fieldTag.Get("gorm")
			//			log.Printf("Gorm tag for %s: %s (%v)", fieldName, gormTag, fieldTag)
			if gormTag != "" {
				// See model_struct.go:parseTagSetting
				gormVals := strings.Split(gormTag, ";")
				for _, gormVal := range gormVals {
					elts := strings.Split(gormVal, ":")
					if len(elts) == 0 {
						continue
					}
					k := strings.TrimSpace(strings.ToUpper(elts[0]))
					if k == "COLUMN" {
						if len(elts) != 2 {
							return nil, NewError400(fmt.Sprintf("Expected 2 elements in %s (in %s)", gormVal, gormTag))
						}
						dbField = elts[1]
						break
					}

				}
			}
		}
		//		log.Printf("For %s, query string field %s, struct field %s, DB field %s", t, queryStringField, fieldName, dbField)
		queryStringFieldToDbField[queryStringField] = dbField
	}
	log.Printf("%+v", queryStringFieldToDbField)
	whereMap := make(map[string]interface{})

	for k, v := range query {
		k = strings.ToLower(k)
		dbFieldName := queryStringFieldToDbField[k]
		if dbFieldName == "" {
			return nil, NewError400(fmt.Sprintf("Unknown field %s in %v", k, t))
		}
		if len(v) > 1 {
			return nil, NewError400("Did not expect multiple values in " + k)
		}
		whereMap[dbFieldName] = v[0]
	}

	//	log.Printf("Store: Querying with %+v - %T", whereMap, newEntities)

	var db *gorm.DB

	if flag == FindFirst || flag == FindLast {
		var count int
		entityPtrVal := reflect.New(reflect.TypeOf(newEntities).Elem().Elem())
		entityPtr := entityPtrVal.Interface()
		if flag == FindFirst {
			db = dbStore.Db.Where(whereMap).First(entityPtr).Count(&count)
		} else {
			db = dbStore.Db.Where(whereMap).Last(entityPtr).Count(&count)
		}
		err := GetDbErrors(db)
		if err != nil {
			return nil, err
		}
		if count == 0 {
			return nil, NewError404(t.String(), fmt.Sprintf("%+v", whereMap))
		}
		return entityPtr, nil
	}

	db = dbStore.Db.Where(whereMap).Find(newEntities)
	err := GetDbErrors(db)
	if err != nil {
		return nil, err
	}
	rowCount := reflect.ValueOf(newEntities).Elem().Len()

	if rowCount == 0 {
		return nil, NewError404(t.String(), fmt.Sprintf("%+v", whereMap))
	}

	if flag == FindExactlyOne {
		if rowCount == 1 {
			return reflect.ValueOf(newEntities).Elem().Index(0).Interface(), nil
		} else {
			return nil, NewError500(fmt.Sprintf("Multiple results found for %+v: %+v", query, reflect.ValueOf(newEntities).Elem().Interface()))
		}
	}

	return newEntities, nil
}

// SetConfig sets the config object from a map.
func (dbStore *DbStore) SetConfig(configMap map[string]interface{}) error {
	config, err := makeStoreConfig(configMap)
	if err != nil {
		return err
	}
	dbStore.Config = &config
	dbStore.createSchemaFuncs = make(map[string]createSchema)
	dbStore.createSchemaFuncs["mysql"] = createSchemaMysql
	dbStore.createSchemaFuncs["sqlite3"] = createSchemaSqlite3
	return nil
}

// GetPasswordFunction returns appropriate function to hash
// password depending on the underlying DB (note that in sqlite
// it is plain text).
func (dbStore *DbStore) GetPasswordFunction() (string, error) {
	switch dbStore.Config.Type {
	case "mysql":
		return "MD5(?)", nil
	case "sqlite3":
		return "?", nil
	}
	return "", errors.New(fmt.Sprintf("Unknown database: %s", dbStore.Config.Type))
}

func (dbStore *DbStore) DbStore() DbStore {
	return *dbStore
}

// getConnString returns the appropriate GORM connection string for
// the given DB.
func (dbStore *DbStore) getConnString() string {
	var connStr string
	info := dbStore.Config
	switch info.Type {
	case "sqlite3":
		connStr = info.Database
		log.Printf("DB: Connection string: %s", connStr)
	default:
		portStr := fmt.Sprintf(":%d", info.Port)
		if info.Port == 0 {
			portStr = ":3306"
		}
		// First construct the network part, to log it 
		connStr = fmt.Sprintf("@tcp(%s%s)/%s?parseTime=true", info.Host, portStr, info.Database)
		log.Printf("DB: Connection string: ****:****%s", connStr)
		// Now add credentials to connection string
		connStr = fmt.Sprintf("%s:%s%s", info.Username, info.Password, connStr)

	}
	return connStr
}

// Connect connects to the appropriate DB (mutating dbStore's state with
// the connection information), or returns an error.
func (dbStore *DbStore) Connect() error {
	if dbStore.Config == nil {
		return errors.New("No configuration specified.")
	}
	connStr := dbStore.getConnString()
	db, err := gorm.Open(dbStore.Config.Type, connStr)
	if err != nil {
		return err
	}
<<<<<<< HEAD
	dbStore.Db = db
=======
	if dbStore.Config.Type == "sqlite3" {
		db.DB().SetMaxOpenConns(1)
	}
	dbStore.Db = &db
>>>>>>> 83d0e238
	return nil
}

// CreateSchema creates the schema in this DB. If force flag
// is specified, the schema is dropped and recreated.
func (dbStore *DbStore) CreateSchema(force bool) error {
	f := dbStore.createSchemaFuncs[dbStore.Config.Type]
	if f == nil {
		return errors.New(fmt.Sprintf("Unable to create schema for %s", dbStore.Config.Type))
	}
	return f(dbStore, force)
}

// createSchemaMysql creates schema for a sqlite3 db
func createSchemaSqlite3(dbStore *DbStore, force bool) error {
	log.Println("Entering createSchemaSqlite3()")
	var err error
	schemaName := dbStore.Config.Database
	if force {
		finfo, err := os.Stat(schemaName)
		exist := finfo != nil || os.IsExist(err)
		log.Printf("Before attempting to drop %s, exists: %t, stat: [%v] ... [%v]", schemaName, exist, finfo, err)
		if exist {
			err = os.Remove(schemaName)
			if err != nil {
				return err
			}
		}
	}
	err = dbStore.Connect()
	if err != nil {
		return err
	}

	entities := dbStore.ServiceStore.Entities()
	log.Printf("Creating tables for %v", entities)
	for _, entity := range entities {
		log.Printf("sqlite3: Creating table for %T", entity)
		db := dbStore.Db.CreateTable(entity)
		if db.Error != nil {
			return db.Error
		}
	}

	errs := dbStore.Db.GetErrors()
	log.Println("sqlite3: Errors", errs)
	err2 := MakeMultiError(errs)

	if err2 != nil {
		return err2
	}
	return dbStore.ServiceStore.CreateSchemaPostProcess()
}

// createSchemaMysql creates schema for a MySQL db
func createSchemaMysql(dbStore *DbStore, force bool) error {
	log.Println("in createSchema(", force, ")")

	schemaName := dbStore.Config.Database
	dbStore.Config.Database = "mysql"
	connStr := dbStore.getConnString()
	// log.Printf("DB: Connecting to %s", connStr)
	db, err := gorm.Open("mysql", connStr)

	if err != nil {
		return err
	}
	var sql string

	if force {
		sql = fmt.Sprintf("DROP DATABASE IF EXISTS %s", schemaName)
		db.Exec(sql)
	}

	sql = fmt.Sprintf("CREATE DATABASE %s CHARACTER SET ascii COLLATE ascii_general_ci", schemaName)
	db.Exec(sql)
	err = MakeMultiError(db.GetErrors())
	if err != nil {
		return err
	}

	dbStore.Config.Database = schemaName
	err = dbStore.Connect()
	if err != nil {
		return err
	}

	entities := dbStore.ServiceStore.Entities()

	for i := range entities {
		entity := entities[i]
		db := dbStore.Db.CreateTable(entity)
		if db.Error != nil {
			return db.Error
		}
	}

	err = MakeMultiError(dbStore.Db.GetErrors())
	if err != nil {
		return err
	}
	return dbStore.ServiceStore.CreateSchemaPostProcess()
}<|MERGE_RESOLUTION|>--- conflicted
+++ resolved
@@ -360,14 +360,10 @@
 	if err != nil {
 		return err
 	}
-<<<<<<< HEAD
-	dbStore.Db = db
-=======
 	if dbStore.Config.Type == "sqlite3" {
 		db.DB().SetMaxOpenConns(1)
 	}
 	dbStore.Db = &db
->>>>>>> 83d0e238
 	return nil
 }
 
