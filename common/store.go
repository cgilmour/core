// Copyright (c) 2016 Pani Networks
// All Rights Reserved.
//
// Licensed under the Apache License, Version 2.0 (the "License"); you may
// not use this file except in compliance with the License. You may obtain
// a copy of the License at
//
// http://www.apache.org/licenses/LICENSE-2.0
//
// Unless required by applicable law or agreed to in writing, software
// distributed under the License is distributed on an "AS IS" BASIS, WITHOUT
// WARRANTIES OR CONDITIONS OF ANY KIND, either express or implied. See the
// License for the specific language governing permissions and limitations
// under the License.

// Contains general routines and definitions for a generic back-end storage
// (currently geared towards RDBMS but not necessarily limited to that).
package common

import (
	"errors"
	"fmt"
	_ "github.com/go-sql-driver/mysql"
	"github.com/jinzhu/gorm"
	_ "github.com/mattn/go-sqlite3"
	"log"
	"os"
	"strconv"
)

// MultiError adapts GORM (ORM - see https://github.com/jinzhu/gorm) array of errors found in GetErrors()
// to a single error interface.
// GORM does not return errors at every turn. It accumulates them and returns
// them whenever you feel like calling GetErrors() (https://godoc.org/github.com/jinzhu/gorm#DB.GetErrors).
// Since this is not consistent with the rest of the code, I prefer to isolate it
// here and make an adapter.
type MultiError struct {
	errors []error
}

// MakeMultiError creates a single MultiError (or nil!) out of an array of
// error objects.
func MakeMultiError(errors []error) error {
	if errors == nil {
		return nil
	}
	if len(errors) == 0 {
		return nil
	}

	return &MultiError{errors}
}

// Error satisfies Error method on error interface and returns
// a concatenated string of all error messages.
func (m *MultiError) Error() string {
	s := ""
	for i := range m.errors {
		if len(s) > 0 {
			s += "; "
		}
		s += m.errors[i].Error()
	}
	return s
}

// StoreConfig stores information needed for a DB connection.
type StoreConfig struct {
	Host     string
	Port     uint64
	Username string
	Password string
	Database string
	// Database type, e.g., sqlite3, mysql, etc.
	// TODO add a set of constants for it.
	Type string
}

// MakeStoreConfig creates StoreConfig object from a map.
func makeStoreConfig(configMap map[string]interface{}) StoreConfig {
	storeConfig := StoreConfig{}
	storeConfig.Type = configMap["type"].(string)
	if configMap["host"] != nil {
		storeConfig.Host = configMap["host"].(string)
	}
	if configMap["port"] != nil {
		portStr := configMap["port"].(string)
		port, err := strconv.ParseUint(portStr, 10, 64)
		if err != nil {
			log.Printf("Error parsing %s", portStr)
		} else {
			storeConfig.Port = port
		}
	}
	if configMap["username"] != nil {
		storeConfig.Username = configMap["username"].(string)
	}
	if configMap["password"] != nil {
		storeConfig.Password = configMap["password"].(string)
	}
	storeConfig.Database = configMap["database"].(string)
	return storeConfig
}

// Store defines generic store interface that can be used
// by any service for persistence.
type Store interface {
	// SetConfig sets the configuration
	SetConfig(configMap map[string]interface{}) error
	// Connect connects to the store
	Connect() error
	// Create the schema, dropping existing one if the force flag is specified
	CreateSchema(force bool) error
}

// ServiceStore interface is what each service's store needs to implement.
type ServiceStore interface {
	// Entities returns list of entities (DB tables) this store is managing.
	Entities() []interface{}
	// CreateSchemaPostProcess runs whatever required post-processing after
	// schema creation (perhaps initializing DB with some initial or sample data).
	CreateSchemaPostProcess() error
}

// createSchema is a type for functions that create database schemas.
// By defining a type we can more easily store references to functions of
// the specified signature.
type createSchema func(dbStore *DbStore, force bool) error

// DbStore is a structure storing information specific to RDBMS-based
// implementation of Store.
type DbStore struct {
	ServiceStore      ServiceStore
	Config            *StoreConfig
	Db                *gorm.DB
	createSchemaFuncs map[string]createSchema
}

// SetConfig sets the config object from a map.
func (dbStore *DbStore) SetConfig(configMap map[string]interface{}) error {
	config := makeStoreConfig(configMap)
	dbStore.Config = &config
	dbStore.createSchemaFuncs = make(map[string]createSchema)
	dbStore.createSchemaFuncs["mysql"] = createSchemaMysql
	dbStore.createSchemaFuncs["sqlite3"] = createSchemaSqlite3
	return nil
}

// GetPasswordFunction returns appropriate function to hash
// password depending on the underlying DB (note that in sqlite
// it is plain text).
func (dbStore *DbStore) GetPasswordFunction() (string, error) {
	switch dbStore.Config.Type {
	case "mysql":
		return "MD5(?)", nil
	case "sqlite3":
		return "?", nil
	}
	return "", errors.New(fmt.Sprintf("Unknown database: %s", dbStore.Config.Type))
}

func (dbStore *DbStore) DbStore() DbStore {
	return *dbStore
}

// getConnString returns the appropriate GORM connection string for
// the given DB.
func (dbStore *DbStore) getConnString() string {
	var connStr string
	info := dbStore.Config
	switch info.Type {
	case "sqlite3":
		connStr = info.Database
	default:
		portStr := fmt.Sprintf(":%d", info.Port)
		if info.Port == 0 {
			portStr = ":3306"
		}
		connStr = fmt.Sprintf("%s:%s@tcp(%s%s)/%s", info.Username, info.Password, info.Host, portStr, info.Database)
	}
	log.Printf("DB: Connection string: %s", connStr)
	return connStr
}

// Connect connects to the appropriate DB (mutating dbStore's state with
// the connection information), or returns an error.
func (dbStore *DbStore) Connect() error {
	if dbStore.Config == nil {
		return errors.New("No configuration specified.")
	}
	connStr := dbStore.getConnString()
	log.Printf("DB: Connecting to %s", connStr)
	db, err := gorm.Open(dbStore.Config.Type, connStr)
	if err != nil {
		return err
	}
	dbStore.Db = &db
	return nil
}

// CreateSchema creates the schema in this DB. If force flag
// is specified, the schema is dropped and recreated.
func (dbStore *DbStore) CreateSchema(force bool) error {
	f := dbStore.createSchemaFuncs[dbStore.Config.Type]
	if f == nil {
		return errors.New(fmt.Sprintf("Unable to create schema for %s", dbStore.Config.Type))
	}
	return f(dbStore, force)
}

// createSchemaMysql creates schema for a sqlite3 db
func createSchemaSqlite3(dbStore *DbStore, force bool) error {
	log.Println("Entering createSchemaSqlite3()")
	var err error
	schemaName := dbStore.Config.Database
	if force {
		finfo, err := os.Stat(schemaName)
exist := finfo != nil || os.IsExist(err)
		log.Printf("Before attempting to drop %s, exists: %t, stat: [%v] ... [%v]", schemaName, exist, finfo, err)
		if exist {
			err = os.Remove(schemaName)
			if err != nil {
				return err
			}

		}
	}
	err = dbStore.Connect()
	if err != nil {
		return err
	}
<<<<<<< HEAD

	
=======
>>>>>>> ff383965
	entities := dbStore.ServiceStore.Entities()
	log.Printf("Creating tables for %v", entities) 
	for _, entity := range entities {
<<<<<<< HEAD
		log.Printf("sqlite3: Creating table %T", entity)
		db.CreateTable(entity)
	}
	
	errs := db.GetErrors()
	log.Println("sqlite3: Errors", errs)
=======
		dbStore.Db.CreateTable(entity)
	}

	errs := dbStore.Db.GetErrors()
	log.Println("Errors", errs)
>>>>>>> ff383965
	err2 := MakeMultiError(errs)

	if err2 != nil {
		return err2
	}
	return dbStore.ServiceStore.CreateSchemaPostProcess()
}

// createSchemaMysql creates schema for a MySQL db
func createSchemaMysql(dbStore *DbStore, force bool) error {
	log.Println("in createSchema(", force, ")")

	schemaName := dbStore.Config.Database
	dbStore.Config.Database = "mysql"
	connStr := dbStore.getConnString()
	log.Printf("DB: Connecting to %s", connStr)
	db, err := gorm.Open("mysql", connStr)

	if err != nil {
		return err
	}
	var sql string

	if force {
		sql = fmt.Sprintf("DROP DATABASE IF EXISTS %s", schemaName)
		db.Exec(sql)
	}

	sql = fmt.Sprintf("CREATE DATABASE %s", schemaName)
	db.Exec(sql)

	dbStore.Config.Database = schemaName
	err = dbStore.Connect()
	if err != nil {
		return err
	}

	entities := dbStore.ServiceStore.Entities()

	for i := range entities {
		entity := entities[i]
		db.CreateTable(entity)
	}

	errs := db.GetErrors()
	log.Println("Errors", errs)
	err2 := MakeMultiError(errs)

	if err2 != nil {
		return err2
	}
	return dbStore.ServiceStore.CreateSchemaPostProcess()
}<|MERGE_RESOLUTION|>--- conflicted
+++ resolved
@@ -229,28 +229,16 @@
 	if err != nil {
 		return err
 	}
-<<<<<<< HEAD
-
-	
-=======
->>>>>>> ff383965
+
 	entities := dbStore.ServiceStore.Entities()
 	log.Printf("Creating tables for %v", entities) 
 	for _, entity := range entities {
-<<<<<<< HEAD
 		log.Printf("sqlite3: Creating table %T", entity)
 		db.CreateTable(entity)
 	}
 	
 	errs := db.GetErrors()
 	log.Println("sqlite3: Errors", errs)
-=======
-		dbStore.Db.CreateTable(entity)
-	}
-
-	errs := dbStore.Db.GetErrors()
-	log.Println("Errors", errs)
->>>>>>> ff383965
 	err2 := MakeMultiError(errs)
 
 	if err2 != nil {
