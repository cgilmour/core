--- conflicted
+++ resolved
@@ -46,17 +46,14 @@
 	// but there is an error so no point in returning any
 	// value.
 	ErrorNoValue = ""
-<<<<<<< HEAD
 	
 	// Path for authentication; if this is what is used
 	// in the request we will not check the token (because
 	// we are attempting to get a token at this point).
 	AuthPath = "/auth"
-=======
 
 	// Body provided.
 	HookExecutableBodyArgument = "body"
->>>>>>> c5aa0dc1
 )
 
 type TokenMessage struct {
