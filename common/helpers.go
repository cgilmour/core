// Copyright (c) 2016 Pani Networks
// All Rights Reserved.
//
// Licensed under the Apache License, Version 2.0 (the "License"); you may
// not use this file except in compliance with the License. You may obtain
// a copy of the License at
//
// http://www.apache.org/licenses/LICENSE-2.0
//
// Unless required by applicable law or agreed to in writing, software
//  distributed under the License is distributed on an "AS IS" BASIS, WITHOUT
// WARRANTIES OR CONDITIONS OF ANY KIND, either express or implied. See the
// License for the specific language governing permissions and limitations
// under the License.

package common

import (
<<<<<<< HEAD
	"os"
	"strings"
	"log"
	"sync"
)

var once sync.Once

// Holds environment variables
var environ map[string]string

// Environ is similar to os.Environ() but
// returning environment as a map instead of an
// array of strings.
func Environ() map[string]string {
	once.Do(initEnviron)
	return environ
}

func initEnviron() {
	environ = make(map[string]string)
	for _, kv := range os.Environ() {
		keyValue := strings.Split(kv, "=")
		environ[keyValue[0]] = keyValue[1]
	}
=======
	"errors"
	"fmt"
	"log"
	"strings"
	"os"
	"bufio"
)

// toBool is a convenience function that's like ParseBool
// but allows also "on"/"off" values.
func ToBool(val string) (bool, error) {
	s := strings.ToLower(val)
	switch s {
	case "yes":
		return true, nil
	case "on":
		return true, nil
	case "y":
		return true, nil
	case "true":
		return true, nil
	case "t":
		return true, nil
	case "1":
		return true, nil
	case "enabled":
		return true, nil
	case "no":
		return false, nil
	case "off":
		return false, nil
	case "n":
		return false, nil
	case "false":
		return false, nil
	case "f":
		return false, nil
	case "0":
		return false, nil
	case "disabled":
		return false, nil
	}
	return false, errors.New(fmt.Sprintf("Cannot convert %s to boolean", val))
}

func PressEnterToContinue() {
	fmt.Println("Press ENTER to continue")
	scanner := bufio.NewScanner(os.Stdin)
	scanner.Scan()
>>>>>>> ff383965
}

// MockPortsInConfig will take the config file specified
// and replace the ports with 0 to use arbitrary ports
// and write it out to /tmp/romana.yaml
func MockPortsInConfig(fname string) error {
	config, err := ReadConfig(fname)
	if err != nil {
		return err
	}
	services := []string{"root", "topology", "ipam", "agent", "tenant"}
	for i := range services {
		svc := services[i]
		config.Services[svc].Common.Api.Port = 0
		log.Printf("Set port for %s: %d\n", svc, config.Services[svc].Common.Api.Port)
	}

	return WriteConfig(config, "/tmp/romana.yaml")
}<|MERGE_RESOLUTION|>--- conflicted
+++ resolved
@@ -16,7 +16,6 @@
 package common
 
 import (
-<<<<<<< HEAD
 	"os"
 	"strings"
 	"log"
@@ -42,14 +41,6 @@
 		keyValue := strings.Split(kv, "=")
 		environ[keyValue[0]] = keyValue[1]
 	}
-=======
-	"errors"
-	"fmt"
-	"log"
-	"strings"
-	"os"
-	"bufio"
-)
 
 // toBool is a convenience function that's like ParseBool
 // but allows also "on"/"off" values.
@@ -92,7 +83,6 @@
 	fmt.Println("Press ENTER to continue")
 	scanner := bufio.NewScanner(os.Stdin)
 	scanner.Scan()
->>>>>>> ff383965
 }
 
 // MockPortsInConfig will take the config file specified
