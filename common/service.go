--- conflicted
+++ resolved
@@ -51,40 +51,6 @@
 
 }
 
-<<<<<<< HEAD
-// Structure representing the commonly occurring
-=======
-// IndexResponse returns response to /.
-type IndexResponse struct {
-	ServiceName string `json:"serviceName"`
-	Links       Links
-}
-
-// RootIndexResponse represents a response from the / path
-// specific for root service only.
-type RootIndexResponse struct {
-	ServiceName string `json:"serviceName"`
-	Links       Links
-	Services    []ServiceResponse
-}
-
-// ServiceResponse represents the service information.
-type ServiceResponse struct {
-	Name  string
-	Links Links
-}
-
-// LinkResponse structure represents the commonly occurring
->>>>>>> 5cf4bc91
-// {
-//        "href" : "https://<own-addr>",
-//        "rel"  : "self"
-//  }
-// part of the response.
-type LinkResponse struct {
-	Href string
-	Rel  string
-}
 
 //type HostInfo struct {
 //	Ip        string `json:"ip"`
@@ -121,223 +87,6 @@
 	Name() string
 }
 
-<<<<<<< HEAD
-=======
-// DefaultRestTimeout in milliseconds.
-const DefaultRestTimeout = 10 * 1000
-const ReadWriteTimeoutDelta = 50
-
-// RestClient represents the client for the Romana services.
-type RestClient struct {
-	url    *url.URL
-	client *http.Client
-}
-
-// NewRestClient creates a new Rest client.
-func NewRestClient(url string, timeoutMillis int64) (*RestClient, error) {
-	rc := &RestClient{client: &http.Client{}}
-	if timeoutMillis <= 0 {
-		log.Printf("Invalid timeout %d, defaulting to %d\n", timeoutMillis, DefaultRestTimeout)
-		rc.client.Timeout = DefaultRestTimeout * time.Millisecond
-	} else {
-		timeoutStr := fmt.Sprintf("%dms", timeoutMillis)
-		dur, _ := time.ParseDuration(timeoutStr)
-		log.Printf("Setting timeout to %v\n", dur)
-		rc.client.Timeout = dur
-	}
-	if url == "" {
-		url = "http://localhost"
-	}
-	err := rc.NewUrl(url)
-	if err != nil {
-		return nil, err
-	}
-	return rc, nil
-}
-
-// NewUrl sets the client's new URL (yes, it mutates).
-// If NewUrl is a relative URL then it will be based
-// on the previous value of the URL that the RestClient had.
-func (rc *RestClient) NewUrl(dest string) error {
-	url, err := url.Parse(dest)
-	if err != nil {
-		return err
-	}
-	if rc.url == nil {
-		if !url.IsAbs() {
-			return errors.New("Expected absolute URL.")
-		} else {
-			rc.url = url
-		}
-	} else {
-		NewUrl := rc.url.ResolveReference(url)
-		log.Printf("Getting %s, resolved reference from %s to %s: %s\n", dest, rc.url, url, NewUrl)
-		rc.url = NewUrl
-	}
-	return nil
-}
-
-// GetServiceUrl is a convenience function, which, given the root
-// service URL and name of desired service, returns the URL of that service.
-func (rc *RestClient) GetServiceUrl(rootServiceUrl string, name string) (string, error) {
-	log.Printf("Entering GetServiceUrl(%s, %s)", rootServiceUrl, name)
-	resp := RootIndexResponse{}
-	err := rc.Get(rootServiceUrl, &resp)
-	if err != nil {
-		return "", err
-	}
-	for i := range resp.Services {
-		service := resp.Services[i]
-		//		log.Println("Checking", service.Name, "against", name, "links:", service.Links)
-		if service.Name == name {
-			href := service.Links.FindByRel("service")
-			log.Println("href:", href)
-			if href == "" {
-				return "", fmt.Errorf("Cannot find service %s at %s", name, resp)
-			} else {
-				// Now for a bit of a trick - this href could be relative...
-				// Need to normalize.
-				err = rc.NewUrl(href)
-				if err != nil {
-					return "", err
-				}
-				return rc.url.String(), nil
-			}
-		}
-	}
-	return "", fmt.Errorf("Cannot find service %s at %s", name, resp)
-}
-
-// execMethod executes the specified method on the provided url (which is interpreted
-// as relative or absolute).
-func (rc *RestClient) execMethod(method string, url string, data interface{}, result interface{}) error {
-	//	log.Printf("RestClient: Going to %s from %s\n", url, rc.url)
-	err := rc.NewUrl(url)
-	//	log.Printf("RestClient: Set rc.url to %s\n", rc.url)
-	if err != nil {
-		return err
-	}
-	var reqBodyReader *bytes.Reader
-	var reqBody []byte
-	if data != nil {
-		reqBody, err = json.Marshal(data)
-		if err != nil {
-			return err
-		}
-		reqBodyReader = bytes.NewReader(reqBody)
-	} else {
-		reqBodyReader = nil
-	}
-
-	var body []byte
-	if rc.url.Scheme == "http" || rc.url.Scheme == "https" {
-		var req *http.Request
-		if reqBodyReader == nil {
-			req, err = http.NewRequest(method, rc.url.String(), nil)
-		} else {
-			req, err = http.NewRequest(method, rc.url.String(), reqBodyReader)
-		}
-		if reqBodyReader != nil {
-			req.Header.Set("content-type", "application/json")
-		}
-		if err != nil {
-			return err
-		}
-		req.Header.Set("accept", "application/json")
-
-		resp, err := rc.client.Do(req)
-		if err != nil {
-			return err
-		}
-
-		defer resp.Body.Close()
-		body, err = ioutil.ReadAll(resp.Body)
-	} else if rc.url.Scheme == "file" {
-		log.Printf("Loading file %s, %s", rc.url.String(), rc.url.Path)
-		body, err = ioutil.ReadFile(rc.url.Path)
-
-	} else {
-		return fmt.Errorf("Unsupported scheme %s", rc.url.Scheme)
-	}
-
-	reqBodyStr := ""
-	if reqBody != nil {
-		reqBodyStr = string(reqBody)
-	}
-	bodyStr := ""
-	if body != nil {
-		bodyStr = string(body)
-	}
-	errStr := ""
-	if err != nil {
-		errStr = err.Error()
-	}
-	log.Printf("\n\t=================================\n\t%s %s\n\t%s\n\t\n\t%s\n\t%s=================================", method, rc.url, reqBodyStr, bodyStr, errStr)
-
-	if err != nil {
-		return err
-	}
-
-	if result == nil {
-		return nil
-	}
-
-	err = json.Unmarshal(body, &result)
-	if err != nil {
-		return fmt.Errorf("Error %s (%s) when parsing %s", err.Error(), reflect.TypeOf(err), body)
-	}
-	return nil
-}
-
-// Post executes POST method on the specified URL
-func (rc *RestClient) Post(url string, data interface{}, result interface{}) error {
-	err := rc.execMethod("POST", url, data, result)
-	return err
-}
-
-// Get executes GET method on the specified URL,
-// putting the result into the provided interface
-func (rc *RestClient) Get(url string, result interface{}) error {
-	return rc.execMethod("GET", url, nil, result)
-}
-
-// GetServiceConfig retrieves configuration for a given service from the root service.
-func (rc *RestClient) GetServiceConfig(rootServiceUrl string, svc Service) (*ServiceConfig, error) {
-	rootIndexResponse := &RootIndexResponse{}
-	err := rc.Get(rootServiceUrl, rootIndexResponse)
-	if err != nil {
-		return nil, err
-	}
-	config := &ServiceConfig{}
-	config.Common.Api = &Api{RootServiceUrl: rootServiceUrl}
-
-	relName := svc.Name() + "-config"
-
-	configUrl := rootIndexResponse.Links.FindByRel(relName)
-	if configUrl == "" {
-		return nil, fmt.Errorf("Cold not find %s at %s", relName, rootServiceUrl)
-	}
-	log.Printf("GetServiceConfig(): Found config url %s in %s from %s", configUrl, rootIndexResponse, relName)
-	err = rc.Get(configUrl, config)
-	if err != nil {
-		return nil, err
-	}
-	return config, nil
-}
-
-type ServiceMessage string
-
-const (
-	Starting ServiceMessage = "Starting."
-)
-
-type PortUpdateMessage struct {
-	Port uint64 `json:"port"`
-}
-
-const TimeoutMessage = "{ \"error\" : \"Timed out\" }"
-
->>>>>>> 5cf4bc91
 // InitializeService initializes the service with the
 // provided config and starts it. The channel returned
 // allows the calller to wait for a message from the running
