--- conflicted
+++ resolved
@@ -1300,16 +1300,12 @@
 }
 
 func (ipam *IPAM) RemoveHost(host api.Host) error {
-<<<<<<< HEAD
-	var err error
-=======
 	ch, err := ipam.locker.Lock()
 	if err != nil {
 		return err
 	}
 	defer ipam.locker.Unlock()
 
->>>>>>> 86d7e026
 	if host.IP == nil && host.Name == "" {
 		return common.NewError("At least one of IP, Name must be specified to delete a host")
 	}
@@ -1357,11 +1353,7 @@
 	}
 	if removedHost {
 		ipam.TopologyRevision++
-<<<<<<< HEAD
-		err = ipam.save(ipam)
-=======
 		err = ipam.save(ipam, ch)
->>>>>>> 86d7e026
 		if err != nil {
 			return err
 		}
@@ -1373,16 +1365,12 @@
 
 // AddHost adds host to the current IPAM.
 func (ipam *IPAM) AddHost(host api.Host) error {
-<<<<<<< HEAD
-	var err error
-=======
 	ch, err := ipam.locker.Lock()
 	if err != nil {
 		return err
 	}
 	defer ipam.locker.Unlock()
 
->>>>>>> 86d7e026
 	if host.IP == nil {
 		return common.NewError("Host IP is required.")
 	}
@@ -1398,24 +1386,14 @@
 			return err
 		}
 		if ok {
-<<<<<<< HEAD
 			addedHost = true
 		}
 	}
 	if addedHost {
 		ipam.TopologyRevision++
-		err = ipam.save(ipam)
+		err = ipam.save(ipam, ch)
 		if err != nil {
 			return err
-=======
-			ipam.TopologyRevision++
-			log.Infof("Added host %s (%s) to network %s", host.Name, host.IP, net.Name)
-			err = ipam.save(ipam, ch)
-			if err != nil {
-				return err
-			}
-			return nil
->>>>>>> 86d7e026
 		}
 	} else {
 		return common.NewError("No suitable groups to add host %s to.", host)
