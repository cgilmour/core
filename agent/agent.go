--- conflicted
+++ resolved
@@ -91,18 +91,11 @@
 }
 
 // Run starts the agent service.
-<<<<<<< HEAD
 func Run(rootServiceURL string, testMode bool) (*common.RestServiceInfo, error) {
 	clientConfig := common.GetDefaultRestClientConfig(rootServiceURL)
 	clientConfig.TestMode = testMode
 	client, err := common.NewRestClient(clientConfig)
-=======
-func Run(rootServiceURL string, cred *common.Credential, testMode bool) (*common.RestServiceInfo, error) {
-	clientConfig := common.GetDefaultRestClientConfig()
-	clientConfig.TestMode = testMode
-	client, err := common.NewRestClient("", clientConfig)
 	clientConfig.Credential = cred
->>>>>>> 3ffd3cd9
 
 	if err != nil {
 		return nil, err
