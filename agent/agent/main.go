// Copyright (c) 2016 Pani Networks
// All Rights Reserved.
//
// Licensed under the Apache License, Version 2.0 (the "License"); you may
// not use this file except in compliance with the License. You may obtain
// a copy of the License at
//
//  http://www.apache.org/licenses/LICENSE-2.0
//
// Unless required by applicable law or agreed to in writing, software
// distributed under the License is distributed on an "AS IS" BASIS, WITHOUT
// WARRANTIES OR CONDITIONS OF ANY KIND, either express or implied. See the
// License for the specific language governing permissions and limitations
// under the License.

// Command for running the agent.

package main

import (
	"flag"
	"fmt"
	"github.com/romana/core/agent"
	"github.com/romana/core/common"
)

// main function is entrypoint to everything.
func main() {
	var rootURL = flag.String("rootUrl", "", "URL to root service URL")
	var version = flag.Bool("version", false, "Build Information.")
	flag.Parse()

	if *version {
		fmt.Println(common.BuildInfo())
		return
	}
	if rootURL == nil {
		fmt.Println("Must specify rootUrl.")
		return
	}
<<<<<<< HEAD
	cred := MakeCredentialFromArgs(username, password)
	channel, _, err := agent.Run(*rootURL)
=======
	svcInfo, err := agent.Run(*rootURL)
>>>>>>> d29d7cea
	if err != nil {
		panic(err)
	}
	for {
		msg := <-svcInfo.Channel
		fmt.Println(msg)
	}
}<|MERGE_RESOLUTION|>--- conflicted
+++ resolved
@@ -38,12 +38,9 @@
 		fmt.Println("Must specify rootUrl.")
 		return
 	}
-<<<<<<< HEAD
-	cred := MakeCredentialFromArgs(username, password)
-	channel, _, err := agent.Run(*rootURL)
-=======
+
+	cred := common.MakeCredentialFromArgs(username, password)
 	svcInfo, err := agent.Run(*rootURL)
->>>>>>> d29d7cea
 	if err != nil {
 		panic(err)
 	}
