--- conflicted
+++ resolved
@@ -573,12 +573,7 @@
 	if err != nil {
 		return err
 	}
-<<<<<<< HEAD
-
 	for chain := range missingChains {
-=======
-	for _, chain := range missingChains {
->>>>>>> de131a48
 		if err := fw.CreateRules(chain); err != nil {
 			return err
 		}
