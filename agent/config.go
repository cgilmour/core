--- conflicted
+++ resolved
@@ -29,16 +29,10 @@
 // firewall.NetConfig interface.
 type NetworkConfig struct {
 	// Current host network configuration
-<<<<<<< HEAD
 	romanaGW     net.IP
 	romanaGWMask net.IPMask
-	otherHosts   []common.HostMessage
+	otherHosts []common.Host
 	dc           common.Datacenter
-=======
-	romanaGW   net.IP
-	otherHosts []common.Host
-	dc         common.Datacenter
->>>>>>> 48d2b048
 }
 
 // EndpointNetmaskSize returns integer value (aka size) of endpoint netmask.
