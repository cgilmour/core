--- conflicted
+++ resolved
@@ -98,9 +98,6 @@
 	if err != nil {
 		return agentError(err)
 	}
-<<<<<<< HEAD
-	log.Println("6")
-=======
 	log.Println("Retrieved hosts list, found", len(hosts), "hosts")
 
 	// find our host in the list of hosts
@@ -112,7 +109,6 @@
 	}
 
 	log.Println("Searching", len(addrs), "interfaces for a matching host configuration")
->>>>>>> 9982dfdb
 
 	// Now find an interface that matches a Romana CIDR
 	// and store that interface's IP address.
@@ -146,10 +142,5 @@
 			}
 		}
 	}
-<<<<<<< HEAD
-	return nil
-	//	return wrongHostError()
-=======
 	return agentErrorString("Unable to find interface matching any Romana CIDR")
->>>>>>> 9982dfdb
 }