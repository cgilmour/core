// Copyright (c) 2016 Pani Networks
// All Rights Reserved.
//
// Licensed under the Apache License, Version 2.0 (the "License"); you may
// not use this file except in compliance with the License. You may obtain
// a copy of the License at
//
//   http://www.apache.org/licenses/LICENSE-2.0
//
// Unless required by applicable law or agreed to in writing, software
// distributed under the License is distributed on an "AS IS" BASIS, WITHOUT
// WARRANTIES OR CONDITIONS OF ANY KIND, either express or implied. See the
// License for the specific language governing permissions and limitations
// under the License.

package tenant

import (
	"github.com/go-check/check"
	"github.com/romana/core/common"
	"log"
	"net/url"
	"testing"
)

// Hook up gocheck into the "go test" runner.
func Test(t *testing.T) {
	check.TestingT(t)
}

type MySuite struct {
}

var _ = check.Suite(&MySuite{})

func (s *MySuite) TestStore(c *check.C) {
	var err error
	var t Tenant
	var seg Segment

	store := tenantStore{}
	store.ServiceStore = &store

	storeConfig := make(map[string]interface{})
	storeConfig["type"] = "sqlite3"
	storeConfig["database"] = "/var/tmp/tenantTest.sqlite3"
	//
	//	storeConfig["database"] = "tenant"
	//	storeConfig["port"] = 8889
	//	storeConfig["username"] = "root"
	//	storeConfig["password"] = "root"
	//	storeConfig["type"] = "mysql"

	err = store.SetConfig(storeConfig)
	c.Assert(err, check.IsNil)
	err = store.CreateSchema(true)
	c.Assert(err, check.IsNil)

	// Should be OK
	t = Tenant{Name: "name1"}
	err = store.addTenant(&t)
	c.Assert(err, check.IsNil)

	tenID1 := t.ID
	log.Printf("Created tenant %+v", t)

	// Error: duplicate name
	t = Tenant{Name: "name1"}
	err = store.addTenant(&t)
	c.Assert(err, check.NotNil, check.Commentf("Expected error"))
	log.Printf("Expected error %T %+v", err, err)

	// OK: external ID disambiguates.
	t = Tenant{Name: "name1", ExternalID: "extid1"}
	err = store.addTenant(&t)
	c.Assert(err, check.IsNil)

	tenID2 := t.ID
	log.Printf("Created tenant %+v", t)

	// Error: duplicate
	t = Tenant{Name: "name1", ExternalID: "extid1"}
	err = store.addTenant(&t)
	c.Assert(err, check.NotNil, check.Commentf("Expected error"))
	log.Printf("Expected error %T %+v", err, err)

	// OK
	t = Tenant{ExternalID: "extid2"}
	err = store.addTenant(&t)
	c.Assert(err, check.IsNil)
	log.Printf("Created tenant %+v", t)

	// Duplicate
	t = Tenant{ExternalID: "extid2"}
	err = store.addTenant(&t)
	c.Assert(err, check.NotNil, check.Commentf("Expected error"))
	log.Printf("Expected error %T %+v", err, err)

	// OK
	seg = Segment{Name: "seg1"}
	err = store.addSegment(tenID1, &seg)
	c.Assert(err, check.IsNil)
	log.Printf("Created segment %+v", seg)

	// Duplicate
	seg = Segment{Name: "seg1"}
	err = store.addSegment(tenID1, &seg)
	c.Assert(err, check.NotNil, check.Commentf("Expected error"))
	log.Printf("Expected error %T %+v", err, err)

	// OK
	seg = Segment{ExternalID: "segextid1"}
	err = store.addSegment(tenID1, &seg)
	c.Assert(err, check.IsNil)
	log.Printf("Created segment %+v", seg)

	// Duplicate
	//	seg = Segment{Name: "seg1", ExternalID: "segextid1"}
	//	err = store.addSegment(tenID1, &seg)
	//	c.Assert(err, check.NotNil, check.Commentf("Expected error"))
	//	log.Printf("Expected error %T %+v", err, err)

	// OK - different tenant
	seg = Segment{Name: "seg1"}
	err = store.addSegment(tenID2, &seg)
	c.Assert(err, check.IsNil)
	log.Printf("Created segment %+v", seg)

<<<<<<< HEAD
	// Duplicate
	seg = Segment{ExternalID: "segextid2"}
	err = store.addSegment(tenID1, &seg)
	c.Assert(err, check.NotNil, check.Commentf("Expected error"))
	log.Printf("Expected error %T %+v", err, err)

	c.Assert("", check.Equals, "")

	for i := 0; i < 500; i++ {
		toFind := []Tenant{}
		query := url.Values{}
		query["external_id"] = []string{"extid2"}
		found, err := store.Find(query, &toFind, common.FindExactlyOne)
		c.Assert(err, check.IsNil, check.Commentf("Unexpected error"))
		if err != nil {
			panic(err)
		}
		c.Assert(found.(Tenant).ExternalID, check.Equals, "extid2")
	}

=======
>>>>>>> 483d832d
}<|MERGE_RESOLUTION|>--- conflicted
+++ resolved
@@ -126,7 +126,6 @@
 	c.Assert(err, check.IsNil)
 	log.Printf("Created segment %+v", seg)
 
-<<<<<<< HEAD
 	// Duplicate
 	seg = Segment{ExternalID: "segextid2"}
 	err = store.addSegment(tenID1, &seg)
@@ -146,7 +145,4 @@
 		}
 		c.Assert(found.(Tenant).ExternalID, check.Equals, "extid2")
 	}
-
-=======
->>>>>>> 483d832d
 }