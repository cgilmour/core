--- conflicted
+++ resolved
@@ -39,17 +39,11 @@
 
 // Tenant represents a tenant, a top-level entity.
 type Tenant struct {
-<<<<<<< HEAD
 	ID uint64 `sql:"AUTO_INCREMENT" json:"id,omitempty"`
 	// ExternalID is an ID of this tenant in a system that is integrated
 	// with Romana: e.g., OpenStack.
 	ExternalID string    `sql:"not null" json:"external_id,omitempty" gorm:"COLUMN:external_id"`
-	Name       string    `json:"name,omitempty" romana:"desc=Name is a human-readable name for this tenant."`
-=======
-	ID         uint64    `sql:"AUTO_INCREMENT" json:"id,omitempty"`
-	ExternalID string    `gorm:"COLUMN:external_id" json:"external_id,omitempty"`
 	Name       string    `json:"name,omitempty"`
->>>>>>> efe08b81
 	Segments   []Segment `json:"segments,omitempty"`
 	NetworkID  uint64    `json:"network_id,omitempty"`
 }
