--- conflicted
+++ resolved
@@ -115,18 +115,12 @@
 	}
 	segment.Seq = uint64(len(segments))
 
-<<<<<<< HEAD
 	segment.TenantID = tenantId
-	tx = tx.Create(segment)
-	err = common.GetDbErrors(db)
-=======
 	if segment.ExternalID == "" {
 		segment.ExternalID = segment.Name
 	}
-
-	tenantStore.DbStore.Db.NewRecord(*segment)
-	err = common.MakeMultiError(db.GetErrors())
->>>>>>> ab46ef8f
+	tx = tx.Create(segment)
+	err = common.GetDbErrors(db)
 	if err != nil {
 		tx.Rollback()
 		return err
